import { EOL } from "node:os";
import { SeedClientBase } from "#core/client/client.js";
import { type SeedClientOptions } from "#core/client/types.js";
import { filterModelsBySelectConfig } from "#core/client/utils.js";
import { type DataModel } from "#core/dataModel/types.js";
import { type DatabaseClient } from "#core/databaseClient.js";
import { type Fingerprint } from "#core/fingerprint/types.js";
import { updateDataModelSequences } from "#core/sequences/updateDataModelSequences.js";
import { type UserModels } from "#core/userModels/types.js";
import { getDatabaseClient } from "#dialects/getDatabaseClient.js";
import { getDatamodel } from "./dataModel.js";
import { PgStore } from "./store.js";
import { escapeIdentifier } from "./utils.js";

export function getSeedClient(props: {
  dataModel: DataModel;
  fingerprint: Fingerprint;
  userModels: UserModels;
}) {
  class PgSeedClient extends SeedClientBase {
    readonly db: DatabaseClient;
    readonly dryRun: boolean;
    readonly options?: SeedClientOptions;

    constructor(databaseClient: DatabaseClient, options?: SeedClientOptions) {
      super({
        ...props,
        createStore: (dataModel: DataModel) => new PgStore(dataModel),
        emit: (event) => {
          console.error(event);
        },
        runStatements: async (statements: Array<string>) => {
          if (!this.dryRun) {
            await this.db.execute(statements.join(";"));
          } else {
            console.log(statements.join(`;${EOL}`) + ";");
          }
        },
        options,
      });

      this.dryRun = options?.dryRun ?? false;

      this.db = databaseClient;
      this.options = options;
    }

    async $resetDatabase(selectConfig?: Record<string, boolean>) {
      const models = Object.values(this.dataModel.models);
      const filteredModels = filterModelsBySelectConfig(models, selectConfig);
      if (!this.dryRun) {
        const tablesToTruncate = filteredModels
          .map(
            (model) =>
              // eslint-disable-next-line @typescript-eslint/no-non-null-assertion
              `${escapeIdentifier(model.schemaName!)}.${escapeIdentifier(model.tableName)}`,
          )
          .join(", ");
<<<<<<< HEAD

        await this.db.execute(`TRUNCATE ${tablesToTruncate} CASCADE`);
=======
        if (tablesToTruncate.length > 0) {
          await this.db.run(`TRUNCATE ${tablesToTruncate} CASCADE`);
        }
>>>>>>> 66df0fb4
      }
    }

    async $syncDatabase(): Promise<void> {
      // TODO: fix this, it's a hack
      const nextDataModel = await getDatamodel(this.db);
      this.dataModel = updateDataModelSequences(this.dataModel, nextDataModel);
    }

    async $transaction(cb: (seed: PgSeedClient) => Promise<void>) {
      await cb(await createSeedClient(this.options));
    }
  }

  const createSeedClient = async (options?: SeedClientOptions) => {
    const databaseClient = options?.adapter ?? (await getDatabaseClient());
    const seed = new PgSeedClient(databaseClient, options);

    await seed.$syncDatabase();
    seed.$reset();

    return seed;
  };

  return createSeedClient;
}<|MERGE_RESOLUTION|>--- conflicted
+++ resolved
@@ -56,14 +56,9 @@
               `${escapeIdentifier(model.schemaName!)}.${escapeIdentifier(model.tableName)}`,
           )
           .join(", ");
-<<<<<<< HEAD
-
-        await this.db.execute(`TRUNCATE ${tablesToTruncate} CASCADE`);
-=======
         if (tablesToTruncate.length > 0) {
-          await this.db.run(`TRUNCATE ${tablesToTruncate} CASCADE`);
+          await this.db.execute(`TRUNCATE ${tablesToTruncate} CASCADE`);
         }
->>>>>>> 66df0fb4
       }
     }
 
