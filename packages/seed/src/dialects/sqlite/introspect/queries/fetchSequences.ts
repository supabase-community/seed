--- conflicted
+++ resolved
@@ -1,9 +1,5 @@
-<<<<<<< HEAD
 import { type DatabaseClient } from "#core/databaseClient.js";
-=======
-import { type DrizzleDbClient } from "#core/adapters.js";
 import { escapeIdentifier } from "#dialects/sqlite/utils.js";
->>>>>>> 19a22675
 import {
   FETCH_TABLE_COLUMNS_LIST,
   type FetchTableAndColumnsResultRaw,
