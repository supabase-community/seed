import { findUp, pathExists } from "find-up";
import { readFile } from "node:fs/promises";
import { join } from "node:path";
import * as z from "zod";

export const fingerprintConfigSchema = z.record(
  z.string().describe("modelName"),
  z.record(
    z.string().describe("modelField"),
    z.union([
      z.object({
        count: z.union([
          z.number(),
          z.object({ min: z.number(), max: z.number() }),
        ]),
      }),
      z.object({
        options: z.record(z.string(), z.any()),
      }),
      z.object({
        schema: z.record(z.string(), z.any()).describe("jsonSchema"),
      }),
      z.object({
<<<<<<< HEAD
        prompt: z.union([
          z.string(),
          z.object({
            description: z.string(),
            examples: z.array(z.string()).optional(),
            itemCount: z.number().optional(),
          }),
        ]),
=======
        prompt: z
          .object({
            description: z.string().optional(),
          })
          .optional(),
>>>>>>> beab0c34
      }),
    ]),
  ),
);

type FingerprintConfig = z.infer<typeof fingerprintConfigSchema>;

export async function getFingerprintConfig() {
  let fingerprintConfig: FingerprintConfig = {};

  const dotSnapletPath = await findUp(".snaplet");

  if (dotSnapletPath) {
    const fingerprintConfigPath = join(dotSnapletPath, "fingerprint.json");
    if (await pathExists(fingerprintConfigPath)) {
      fingerprintConfig = fingerprintConfigSchema.parse(
        JSON.parse(await readFile(fingerprintConfigPath, "utf8")),
      );
    }
  }

  return fingerprintConfig;
}<|MERGE_RESOLUTION|>--- conflicted
+++ resolved
@@ -21,22 +21,9 @@
         schema: z.record(z.string(), z.any()).describe("jsonSchema"),
       }),
       z.object({
-<<<<<<< HEAD
-        prompt: z.union([
-          z.string(),
-          z.object({
-            description: z.string(),
-            examples: z.array(z.string()).optional(),
-            itemCount: z.number().optional(),
-          }),
-        ]),
-=======
-        prompt: z
-          .object({
-            description: z.string().optional(),
-          })
-          .optional(),
->>>>>>> beab0c34
+        description: z.string().optional(),
+        examples: z.array(z.string()).optional(),
+        itemCount: z.number().optional(),
       }),
     ]),
   ),
