<<<<<<< HEAD
import { getSeedConfig } from "#config/seedConfig/seedConfig.js";
=======
import { relative, sep } from "node:path";
import { cliTelemetry } from "#cli/lib/cliTelemetry.js";
import { getSnapletSeedConfig } from "#config/seedConfig/seedConfig.js";
>>>>>>> 2fe9cd3d
import { type CodegenContext, generateAssets } from "#core/codegen/codegen.js";
import { getDataModel } from "#core/dataModel/dataModel.js";
import { getFingerprint } from "#core/fingerprint/fingerprint.js";
import { getDialect } from "#dialects/getDialect.js";
import { type TableShapePredictions } from "#trpc/shapes.js";
import { bold, link, spinner } from "../../lib/output.js";
import { fetchShapeExamples } from "./fetchShapeExamples.js";
import { fetchShapePredictions } from "./fetchShapePredictions.js";

export async function generateHandler(args: { output?: string }) {
<<<<<<< HEAD
  const context = await computeCodegenContext({ outputDir: args.output });
  spinner.start(`Generating your ${bold("Seed Client")}`);
=======
  spinner.start(`Generating ${bold("Seed Client")}`);

  await cliTelemetry.captureEvent("$command:generate:start");

  const context = await computeCodegenContext({ outputDir: args.output });
>>>>>>> 2fe9cd3d
  const outputDir = await generateAssets(context);
  spinner.succeed(
    `Generated your ${bold("Seed Client")} to ${link(outputDir)}`,
  );
  spinner.info(
    `You might want to reload your TypeScript Server to pick up the changes`,
  );

  await cliTelemetry.captureEvent("$command:generate:end");
}

async function computeCodegenContext(props: {
  outputDir: string | undefined;
}): Promise<CodegenContext> {
  const { outputDir } = props;

  const dataModel = await getDataModel();
  const seedConfig = await getSeedConfig();
  const dialect = await getDialect();

  let shapePredictions: Array<TableShapePredictions> = [];
  let shapeExamples: Array<{ examples: Array<string>; shape: string }> = [];

  if (!process.env["SNAPLET_DISABLE_SHAPE_PREDICTION"]) {
    spinner.start("Getting the models' shapes for enhanced data generation 🤖");
    shapePredictions = await fetchShapePredictions({
      determineShapeFromType: dialect.determineShapeFromType,
      dataModel,
    });
    shapeExamples = await fetchShapeExamples(shapePredictions);
    spinner.succeed("Got the models' shapes for enhanced data generation 🤖");
  }

  return {
    seedConfig,
    fingerprint: await getFingerprint(),
    dataModel,
    outputDir,
    shapePredictions,
    shapeExamples,
    dialect,
  };
}<|MERGE_RESOLUTION|>--- conflicted
+++ resolved
@@ -1,10 +1,5 @@
-<<<<<<< HEAD
 import { getSeedConfig } from "#config/seedConfig/seedConfig.js";
-=======
-import { relative, sep } from "node:path";
 import { cliTelemetry } from "#cli/lib/cliTelemetry.js";
-import { getSnapletSeedConfig } from "#config/seedConfig/seedConfig.js";
->>>>>>> 2fe9cd3d
 import { type CodegenContext, generateAssets } from "#core/codegen/codegen.js";
 import { getDataModel } from "#core/dataModel/dataModel.js";
 import { getFingerprint } from "#core/fingerprint/fingerprint.js";
@@ -15,16 +10,12 @@
 import { fetchShapePredictions } from "./fetchShapePredictions.js";
 
 export async function generateHandler(args: { output?: string }) {
-<<<<<<< HEAD
-  const context = await computeCodegenContext({ outputDir: args.output });
   spinner.start(`Generating your ${bold("Seed Client")}`);
-=======
-  spinner.start(`Generating ${bold("Seed Client")}`);
 
   await cliTelemetry.captureEvent("$command:generate:start");
+  
+  const context = await computeCodegenContext({ outputDir: args.output });
 
-  const context = await computeCodegenContext({ outputDir: args.output });
->>>>>>> 2fe9cd3d
   const outputDir = await generateAssets(context);
   spinner.succeed(
     `Generated your ${bold("Seed Client")} to ${link(outputDir)}`,
