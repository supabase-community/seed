import { relative, sep } from "node:path";
<<<<<<< HEAD
import { cliTelemetry } from "#cli/lib/cliTelemetry.js";
=======
import { getSnapletSeedConfig } from "#config/seedConfig/seedConfig.js";
>>>>>>> 66df0fb4
import { type CodegenContext, generateAssets } from "#core/codegen/codegen.js";
import { getDataModel } from "#core/dataModel/dataModel.js";
import { getDialect } from "#core/dialect/getDialect.js";
import { getFingerprint } from "#core/fingerprint/fingerprint.js";
import { type TableShapePredictions } from "#trpc/shapes.js";
import { bold, dim, link, spinner } from "../../lib/output.js";
import { fetchShapeExamples } from "./fetchShapeExamples.js";
import { fetchShapePredictions } from "./fetchShapePredictions.js";

export async function generateHandler(args: { output?: string }) {
  spinner.start(`Generating ${bold("Seed Client")}`);

  await cliTelemetry.captureEvent("$command:generate:start");

  const context = await computeCodegenContext({ outputDir: args.output });
  const outputDir = await generateAssets(context);
  const relativeOutputDir = `.${sep}${relative(process.cwd(), outputDir)}`;
  spinner.succeed(
    `Generated ${bold("Seed Client")} ${dim(`to ${link(relativeOutputDir, outputDir)}`)}`,
  );

  await cliTelemetry.captureEvent("$command:generate:end");
}

async function computeCodegenContext(props: {
  outputDir: string | undefined;
}): Promise<CodegenContext> {
  const { outputDir } = props;

  const dataModel = await getDataModel();
  const seedConfig = await getSnapletSeedConfig();
  const dialect = await getDialect(dataModel.dialect);
  let shapePredictions: Array<TableShapePredictions> = [];
  let shapeExamples: Array<{ examples: Array<string>; shape: string }> = [];

  if (!process.env["SNAPLET_DISABLE_SHAPE_PREDICTION"]) {
    spinner.start("Getting the models' shapes for enhanced data generation 🤖");
    shapePredictions = await fetchShapePredictions({
      determineShapeFromType: dialect.determineShapeFromType,
      dataModel,
    });
    shapeExamples = await fetchShapeExamples(shapePredictions);
    spinner.succeed("Got the models' shapes for enhanced data generation 🤖");
  }

  return {
    seedConfig,
    fingerprint: await getFingerprint(),
    dataModel,
    outputDir,
    shapePredictions,
    shapeExamples,
    dialect,
  };
}<|MERGE_RESOLUTION|>--- conflicted
+++ resolved
@@ -1,9 +1,6 @@
 import { relative, sep } from "node:path";
-<<<<<<< HEAD
 import { cliTelemetry } from "#cli/lib/cliTelemetry.js";
-=======
 import { getSnapletSeedConfig } from "#config/seedConfig/seedConfig.js";
->>>>>>> 66df0fb4
 import { type CodegenContext, generateAssets } from "#core/codegen/codegen.js";
 import { getDataModel } from "#core/dataModel/dataModel.js";
 import { getDialect } from "#core/dialect/getDialect.js";
