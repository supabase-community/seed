--- conflicted
+++ resolved
@@ -35,11 +35,7 @@
     });
     dataExamples.push(...customDataSet);
   }
-<<<<<<< HEAD
-  const tableNames = Object.values(dataModel.models).map((m) => m.tableName);
-=======
   const tableNames = Object.values(dataModel.models).map((m) => m.id);
->>>>>>> 3634558a
   const shapePredictions = await fetchShapePredictions(
     columns,
     tableNames,
