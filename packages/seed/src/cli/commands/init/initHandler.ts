--- conflicted
+++ resolved
@@ -1,19 +1,8 @@
 import boxen from 'boxen'
 import path from "node:path";
-<<<<<<< HEAD
 import { confirm } from "@inquirer/prompts";
 import { getProjectConfig } from "#config/project/projectConfig.js";
 import { bold, highlight } from "../../lib/output.js";
-=======
-import { getAdapter } from "#adapters/getAdapter.js";
-import { dotSnapletPathExists } from "#config/dotSnaplet.js";
-import {
-  getProjectConfig,
-  projectConfigExists,
-} from "#config/project/projectConfig.js";
-import { seedConfigExists } from "#config/seedConfig/seedConfig.js";
-import { highlight } from "../../lib/output.js";
->>>>>>> 3e88b0b7
 import { linkHandler } from "../link/linkHandler.js";
 import { loginHandler } from "../login/loginHandler.js";
 import { syncHandler } from "../sync/syncHandler.js";
@@ -58,51 +47,14 @@
     }
   }
 
-<<<<<<< HEAD
   if (!projectConfig.projectId && isLoggedIn) {
     await linkHandler();
   }
-=======
-  const seedConfigExist = await seedConfigExists();
-  const projectConfigExist = await projectConfigExists();
-  const dotSnapletExist = await dotSnapletPathExists();
-  const isFirstTimeInit = !seedConfigExist || !projectConfigExist;
-
-  return {
-    isFirstTimeInit,
-    seedConfigExist,
-    projectConfigExist,
-    dotSnapletExist,
-  };
-}
->>>>>>> 3e88b0b7
 
   const adapter = projectConfig.adapter ? adapters[projectConfig.adapter] : await getAdapter();
   await installDependencies({ adapter });
 
-<<<<<<< HEAD
   if (!await seedConfigExists()) {
-=======
-  const { seedConfigExist, isFirstTimeInit } = await loggedCommandPrerun({
-    showWelcome: true,
-  });
-
-  const projectConfig = await getProjectConfig();
-
-  if (!projectConfig.projectId) {
-    await linkHandler();
-  }
-
-  if (!projectConfig.adapter) {
-    await adapterHandler();
-  }
-
-  const adapter = await getAdapter();
-
-  await installDependencies({ adapter });
-
-  if (!seedConfigExist) {
->>>>>>> 3e88b0b7
     await saveSeedConfig({ adapter });
   }
 
