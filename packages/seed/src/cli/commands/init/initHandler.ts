import { confirm } from "@inquirer/prompts";
import boxen from "boxen";
import path from "node:path";
import { adapters } from "#adapters/index.js";
import { getUser } from "#cli/lib/getUser.js";
import { getProjectConfig } from "#config/project/projectConfig.js";
import { seedConfigExists } from "#config/seedConfig/seedConfig.js";
import { bold, highlight } from "../../lib/output.js";
import { linkHandler } from "../link/linkHandler.js";
import { loginHandler } from "../login/loginHandler.js";
import { syncHandler } from "../sync/syncHandler.js";
import { adapterHandler } from "./adapterHandler.js";
import { generateSeedScriptExample } from "./generateSeedScriptExample.js";
import { installDependencies } from "./installDependencies.js";
import { saveSeedConfig } from "./saveSeedConfig.js";
<<<<<<< HEAD
import { adapters } from '#adapters/index.js';
import { seedConfigExists } from '#config/seedConfig/seedConfig.js';
import { getUser } from '#cli/lib/getUser.js';
import { getAdapter } from '#adapters/getAdapter.js';
import dedent from 'dedent';
=======
>>>>>>> ebc7cfd0

export async function initHandler(args: {
  directory: string;
  reset?: boolean;
}) {
  // Every files are created in the same directory as the seed.config.ts file
  process.env["SNAPLET_SEED_CONFIG"] = path.join(
    args.directory,
    "seed.config.ts",
  );

  const user = await getUser();

  const welcomeText = user
    ? `Welcome back ${highlight(user.email)}! 😻`
    : `Snaplet Seed is a generative AI tool for your data, it's like Faker and your ORM had a baby! 🐣`;

  console.log(welcomeText);

  const projectConfig = await getProjectConfig();
  let isLoggedIn = Boolean(user);

  if (!user) {
    const shouldUseSnapletAI = await confirm({
<<<<<<< HEAD
      message: dedent`
      Would you like to use ${bold('Snaplet AI to enhance')} your generated data?  Snaplet AI takes a few minutes to generate data, but improves data quality significantly. Snaplet AI requires a free Snaplet account? Try Snaplet AI?`,
      default: true
    })
=======
      message: `Would you like to use Snaplet AI to enhance your generated data?`,
      default: true,
    });
>>>>>>> ebc7cfd0

    if (shouldUseSnapletAI) {
      await loginHandler();
      isLoggedIn = true;
    }
  }

  if (!projectConfig.projectId && isLoggedIn) {
    await linkHandler();
  }

  const adapter = projectConfig.adapter
    ? adapters[projectConfig.adapter]
    : await adapterHandler();

  await installDependencies({ adapter });

  if (!(await seedConfigExists())) {
    await saveSeedConfig({ adapter });
  }

  await syncHandler({ isInit: true });

  if (!isLoggedIn) {
    console.log(
      boxen(
        `To enhance your data with Snaplet AI, just rerun ${bold("npx @snaplet/seed init")}`,
        {
          padding: 1,
          margin: 1,
          borderStyle: "bold",
        },
      ),
    );
  }

  await generateSeedScriptExample();

  console.log();
  console.log("Happy seeding! 🌱");
}<|MERGE_RESOLUTION|>--- conflicted
+++ resolved
@@ -13,14 +13,6 @@
 import { generateSeedScriptExample } from "./generateSeedScriptExample.js";
 import { installDependencies } from "./installDependencies.js";
 import { saveSeedConfig } from "./saveSeedConfig.js";
-<<<<<<< HEAD
-import { adapters } from '#adapters/index.js';
-import { seedConfigExists } from '#config/seedConfig/seedConfig.js';
-import { getUser } from '#cli/lib/getUser.js';
-import { getAdapter } from '#adapters/getAdapter.js';
-import dedent from 'dedent';
-=======
->>>>>>> ebc7cfd0
 
 export async function initHandler(args: {
   directory: string;
@@ -45,16 +37,9 @@
 
   if (!user) {
     const shouldUseSnapletAI = await confirm({
-<<<<<<< HEAD
-      message: dedent`
-      Would you like to use ${bold('Snaplet AI to enhance')} your generated data?  Snaplet AI takes a few minutes to generate data, but improves data quality significantly. Snaplet AI requires a free Snaplet account? Try Snaplet AI?`,
-      default: true
-    })
-=======
       message: `Would you like to use Snaplet AI to enhance your generated data?`,
       default: true,
     });
->>>>>>> ebc7cfd0
 
     if (shouldUseSnapletAI) {
       await loginHandler();
