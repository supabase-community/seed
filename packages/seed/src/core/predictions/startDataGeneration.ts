import { type SeedConfig } from "#config/seedConfig/seedConfig.js";
import {
  type DataModel,
  type DataModelScalarField,
} from "#core/dataModel/types.js";
import { trpc } from "#trpc/client.js";
import { formatInput } from "./utils.js";

<<<<<<< HEAD
console.log();
=======
const POLL_INTERVAL = 1000;
const MAX_START_WAIT = 1000 * 5;
const MAX_COMPLETION_WAIT = 1000 * 30;
>>>>>>> 70956bdf

const gatherPrompts = (
  projectId: string,
  dataModel: DataModel,
  fingerprintConfig: SeedConfig["fingerprint"] = {},
) => {
  const prompts: Array<{
    description: string;
    examples?: Array<string>;
    input: string;
    projectId: string;
    sampleSize?: number;
  }> = [];

  for (const modelName of Object.keys(fingerprintConfig)) {
    const modelConfig = fingerprintConfig[modelName];
    const model = dataModel.models[modelName];

    const scalarFieldsByName = new Map(
      model.fields
        .map((field) =>
          field.kind === "scalar"
            ? ([field.name, field] as [string, DataModelScalarField])
            : null,
        )
        .filter(Boolean),
    );

    for (const fieldName of Object.keys(modelConfig)) {
      const fieldConfig = modelConfig[fieldName];
      const field = scalarFieldsByName.get(fieldName);

      if (field && "description" in fieldConfig && fieldConfig.description) {
        prompts.push({
          projectId,
          input: formatInput([
            model.schemaName ?? "",
            model.tableName,
            field.columnName,
          ]),
          description: fieldConfig.description,
          examples: fieldConfig.examples,
          sampleSize: fieldConfig.itemCount,
        });
      }
    }
  }

  return prompts;
};

export const startDataGeneration = async (
  projectId: string,
  dataModel: DataModel,
  fingerprintConfig: SeedConfig["fingerprint"],
): Promise<{
  waitForDataGeneration: (options?: {
    enableMaxWait?: boolean;
  }) => Promise<unknown>;
}> => {
  const prompts = gatherPrompts(projectId, dataModel, fingerprintConfig);

  const results = await Promise.all(
    prompts.map((prompt) =>
      trpc.predictions.startDataGenerationJobRoute.mutate(prompt),
    ),
  );

  const jobs = results.filter((job) => job.status !== "SUCCESS");
  const hasPromptJobs = jobs.length > 0;

  const waitForDataGeneration = async ({ enableMaxWait = true } = {}) => {
    let isDone = false;
    const shouldUseDeadline = !hasPromptJobs && enableMaxWait;

    const startTimeoutTime = shouldUseDeadline
      ? Date.now() + MAX_START_WAIT
      : Infinity;

    // context(justinvdm, 25 April 2024): First wait for the first incomplete job to appear so that we don't jump the gun.
    // We won't wait more than MAX_START_WAIT for this first incomplete job
    while (!isDone && Date.now() < startTimeoutTime) {
      const result =
        await trpc.predictions.getIncompleteDataGenerationJobsStatusRoute.query(
          {
            projectId,
          },
        );
      if (result.incompleteJobs.length > 0) {
        isDone = true;
      } else {
        await new Promise((resolve) => setTimeout(resolve, POLL_INTERVAL));
      }
    }

    // context(justinvdm, 25 April 2024): Now that we have incomplete jobs to wait for, poll until there are no more
    // incomplete jobs (or until the MAX_WAIT deadline is reached)
    isDone = false;

    const completionTimeoutTime = shouldUseDeadline
      ? Date.now() + MAX_COMPLETION_WAIT
      : Infinity;

    while (!isDone && Date.now() < completionTimeoutTime) {
      const result =
        await trpc.predictions.getIncompleteDataGenerationJobsStatusRoute.query(
          {
            projectId,
          },
        );
      if (result.incompleteJobs.length > 0) {
        await new Promise((resolve) => setTimeout(resolve, POLL_INTERVAL));
      } else {
        isDone = true;
      }
    }

    return isDone;
  };

  return { waitForDataGeneration };
};<|MERGE_RESOLUTION|>--- conflicted
+++ resolved
@@ -6,13 +6,9 @@
 import { trpc } from "#trpc/client.js";
 import { formatInput } from "./utils.js";
 
-<<<<<<< HEAD
-console.log();
-=======
 const POLL_INTERVAL = 1000;
 const MAX_START_WAIT = 1000 * 5;
 const MAX_COMPLETION_WAIT = 1000 * 30;
->>>>>>> 70956bdf
 
 const gatherPrompts = (
   projectId: string,
