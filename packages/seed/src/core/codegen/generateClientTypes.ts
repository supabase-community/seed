--- conflicted
+++ resolved
@@ -36,17 +36,13 @@
   fingerprint?: Fingerprint;
   isJson: IsJson;
   refineType: RefineType;
-  seeedConfig?: SeedConfig;
+  seedConfig?: SeedConfig;
 }) {
-<<<<<<< HEAD
-  const { dataModel, fingerprint } = props;
-=======
-  const { dataModel, fingerprint, imports, seeedConfig } = props;
->>>>>>> 66df0fb4
+  const { dataModel, fingerprint, seedConfig } = props;
   return [
     'import { type DatabaseClient } from "@snaplet/seed/database-client";',
     generateHelpers(),
-    generateSelectTypes(dataModel, seeedConfig?.select),
+    generateSelectTypes(dataModel, seedConfig?.select),
     generateStoreTypes(dataModel),
     generateEnums(dataModel),
     await generateInputsTypes({
