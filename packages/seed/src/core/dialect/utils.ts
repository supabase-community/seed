import { flat } from "remeda";
import { type DetermineShapeFromType } from "./types.js";

const isNestedArraySQLType = (SQLType: string): boolean =>
  SQLType.startsWith("_") || SQLType.endsWith("[]");

const JS_TO_SQL_TYPES = {
  string: [
    "char",
    "bpchar",
    "character_data",
    "varchar",
    "text",
    "character",
    "character varying",
    "inet",
    "cidr",
    "point",
    "lseg",
    "path",
    "box",
    "line",
    "circle",
    "macaddr",
    "macaddr8",
    "interval",
    "tsquery",
    "tsvector",
    "pg_lsn",
    "xml",
    "bit",
    "varbit",
    "bit varying",
    "uuid",
    "bytea",
    "money",
    "smallmoney",
    "datetime",
    "timestamp",
    "date",
    "time",
    "timetz",
    "timestamptz",
    "datetime2",
    "smalldatetime",
    "datetimeoffset",
    "citext",
  ] as const,
  number: [
    "tinyint",
    "int",
    "numeric",
    "integer",
    "real",
    "smallint",
    "decimal",
    "float",
    "float4",
    "float8",
    "double precision",
    "double",
    "dec",
    "fixed",
    "year",
    "smallserial",
    "serial",
    "serial2",
    "serial4",
    "serial8",
    "bigserial",
    "int2",
    "int4",
    "int8",
    "int16",
    "int32",
    "bigint",
  ] as const,
  boolean: ["boolean", "bool"] as const,
  Json: ["json", "jsonb"] as const,
  Buffer: ["binary", "varbinary", "image", "blob", "bytea"] as const,
} as const;
export const SQL_TYPES_LIST = Object.values(JS_TO_SQL_TYPES).flat();
type JsToSQLTypes = typeof JS_TO_SQL_TYPES;
type NonNullableJsTypeName = keyof JsToSQLTypes;
export type JsTypeName = "null" | NonNullableJsTypeName;
export type SQLTypeName = JsToSQLTypes[NonNullableJsTypeName][number];

export const SQL_TO_JS_TYPES: Record<SQLTypeName, JsTypeName> =
  Object.fromEntries(
    flat(
      Object.entries(JS_TO_SQL_TYPES).map(([jsType, SQLTypes]) =>
        SQLTypes.map((SQLType) => [SQLType, jsType]),
      ),
    ),
  ) as Record<SQLTypeName, JsTypeName>;

export const extractPrimitiveSQLType = (SQLType: string): SQLTypeName => {
  if (isNestedArraySQLType(SQLType)) {
    if (SQLType.startsWith("_")) {
      return SQLType.slice(1) as SQLTypeName;
    } else {
      return SQLType.replaceAll("[]", "") as SQLTypeName;
    }
  }

  return SQLType as SQLTypeName;
};

export const escapeIdentifier = function (str: string) {
  return '"' + str.replace(/"/g, '""') + '"';
};

export const escapeLiteral = function (str: string) {
  var hasBackslash = false;
  var escaped = "'";

  // eslint-disable-next-line @typescript-eslint/prefer-for-of
  for (var i = 0; i < str.length; i++) {
    var c = str[i];
    if (c === "'") {
      escaped += c + c;
    } else if (c === "\\") {
      escaped += c + c;
      hasBackslash = true;
    } else {
      escaped += c;
    }
  }

  escaped += "'";

  if (hasBackslash) {
    escaped = " E" + escaped;
  }

  return escaped;
};

export const SQL_DATE_TYPES = new Set<SQLTypeName>([
  "datetime",
  "timestamp",
  "date",
  "timestamptz",
  "datetime2",
  "smalldatetime",
  "datetimeoffset",
]);

export const SQL_JSON_TYPES = new Set<SQLTypeName>(["json", "jsonb"]);

export const SQL_NUMBER_TYPES = new Set<SQLTypeName>([
  "tinyint",
  "int",
  "numeric",
  "integer",
  "real",
  "smallint",
  "decimal",
  "float",
  "float4",
  "float8",
  "double precision",
  "double",
  "dec",
  "fixed",
  "year",
  "smallserial",
  "serial",
  "serial2",
  "serial4",
  "serial8",
  "bigserial",
  "int2",
  "int4",
  "int8",
  "int16",
  "int32",
  "bigint",
]);

type SQLStringTypes = (typeof JS_TO_SQL_TYPES.string)[number];
<<<<<<< HEAD
=======

>>>>>>> d3879d3c
// Contain all string types that will be otherswise tranformed using
// #core/userModels/templates/categories/strings.js values
export const LLM_PREDICTABLE_TYPES = new Set<SQLStringTypes>([
  "bpchar",
  "character",
  "character varying",
  "character_data",
  "varchar",
  "citext",
  "text",
]);

<<<<<<< HEAD
=======
// All the types tranformations that might be improved thank's to shape
// recognition (eg: LATITUDE -> float, EMAIL -> text, ...)
const SHAPES_IMPROVABLES_TYPES = new Set<SQLTypeName>([
  ...LLM_PREDICTABLE_TYPES,
]);

export const determineShapeFromType: DetermineShapeFromType = (
  type: string,
) => {
  // If the type is a free text field we want to determine the shape and examples by using the LLM
  if (SHAPES_IMPROVABLES_TYPES.has(type)) {
    return null;
  }
  // Otherwise we'll use the default shape per type as defined in the DEFAULT_SQL_TEMPLATES
  return "__DEFAULT";
};

>>>>>>> d3879d3c
export function groupBy<T, K extends number | string | symbol>(
  array: Array<T>,
  getKey: (item: T) => K,
) {
  const result: Record<K, Array<T> | undefined> = {} as Record<
    K,
    Array<T> | undefined
  >;
  return array.reduce((accumulator, currentItem) => {
    const key = getKey(currentItem);
    if (!accumulator[key]) {
      accumulator[key] = [];
    }
    accumulator[key]?.push(currentItem);
    return accumulator;
  }, result);
}<|MERGE_RESOLUTION|>--- conflicted
+++ resolved
@@ -179,10 +179,7 @@
 ]);
 
 type SQLStringTypes = (typeof JS_TO_SQL_TYPES.string)[number];
-<<<<<<< HEAD
-=======
-
->>>>>>> d3879d3c
+
 // Contain all string types that will be otherswise tranformed using
 // #core/userModels/templates/categories/strings.js values
 export const LLM_PREDICTABLE_TYPES = new Set<SQLStringTypes>([
@@ -195,8 +192,6 @@
   "text",
 ]);
 
-<<<<<<< HEAD
-=======
 // All the types tranformations that might be improved thank's to shape
 // recognition (eg: LATITUDE -> float, EMAIL -> text, ...)
 const SHAPES_IMPROVABLES_TYPES = new Set<SQLTypeName>([
@@ -214,7 +209,6 @@
   return "__DEFAULT";
 };
 
->>>>>>> d3879d3c
 export function groupBy<T, K extends number | string | symbol>(
   array: Array<T>,
   getKey: (item: T) => K,
