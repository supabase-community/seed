{
  "name": "@snaplet/seed",
  "type": "module",
  "version": "0.89.4",
  "sideEffects": false,
  "bin": {
    "seed": "bin/cli.js"
  },
  "types": "./dist/index.d.ts",
  "author": {
    "name": "Snaplet",
    "url": "https://snaplet.dev"
  },
  "engines": {
    "node": ">=18.5.0"
  },
  "files": [
    "dist",
    "README.md"
  ],
  "description": "An auto-generated ORM-like library for generating seed data tailored to your own database",
  "homepage": "https://snaplet.dev",
  "license": "MIT",
  "imports": {
    "#*": {
      "development": "./src/*",
      "default": "./dist/*"
    },
    "#test": "./test/index.js",
    "#test/*": "./test/*"
  },
  "exports": {
    ".": {
      "types": "./dist/index.d.ts",
      "development": "./src/index.ts",
      "default": "./dist/index.js"
    },
    "./adapter": {
      "types": "./dist/core/databaseClient.d.ts",
      "development": "./src/core/databaseClient.ts",
      "default": "./dist/core/databaseClient.js"
    },
    "./adapter-better-sqlite3": {
      "types": "./dist/adapters/better-sqlite3/index.d.ts",
      "development": "./src/adapters/better-sqlite3/index.ts",
      "default": "./dist/adapters/better-sqlite3/index.js"
    },
    "./adapter-pg": {
      "types": "./dist/adapters/pg/index.d.ts",
      "development": "./src/adapters/pg/index.ts",
      "default": "./dist/adapters/pg/index.js"
    },
    "./adapter-postgres": {
      "types": "./dist/adapters/postgres/index.d.ts",
      "development": "./src/adapters/postgres/index.ts",
      "default": "./dist/adapters/postgres/index.js"
    },
    "./adapter-prisma": {
      "types": "./dist/adapters/prisma/index.d.ts",
      "development": "./src/adapters/prisma/index.ts",
      "default": "./dist/adapters/prisma/index.js"
    },
    "./config": {
      "types": "./dist/config/seedConfig/defineConfig.d.ts",
      "development": "./src/config/seedConfig/defineConfig.ts",
      "default": "./dist/config/seedConfig/defineConfig.js"
    },
    "./cli": {
      "types": "./dist/cli/index.d.ts",
      "development": "./src/cli/index.ts",
      "default": "./dist/cli/index.js"
    },
    "./dialects/*/client": {
      "types": "./dist/dialects/*/client.d.ts",
      "development": "./src/dialects/*/client.ts",
      "default": "./dist/dialects/*/client.js"
    }
  },
  "devDependencies": {
    "@snaplet/copycat": "5.0.0",
    "@snaplet/eslint-config": "workspace:*",
    "@snaplet/tsconfig": "workspace:*",
    "@types/better-sqlite3": "7.6.9",
    "@types/debug": "4.1.12",
    "@types/fs-extra": "11.0.4",
    "@types/node": "20.11.30",
    "@types/pg": "8.11.4",
    "@types/uuid": "9.0.8",
    "@types/yargs": "17.0.32",
    "ansi-colors": "4.1.3",
    "better-sqlite3": "9.4.3",
    "dedent": "1.5.1",
    "eslint": "8.57.0",
    "pg": "8.11.3",
    "postgres": "3.4.3",
    "tmp-promise": "3.0.3",
    "tsx": "4.7.1",
<<<<<<< HEAD
    "typescript": "5.4.2",
=======
    "typescript": "5.4.3",
    "uuid": "9.0.1",
>>>>>>> 885deabe
    "vitest": "1.4.0"
  },
  "peerDependencies": {
    "@snaplet/copycat": ">=2",
    "@types/better-sqlite3": "*",
    "@types/pg": "*",
    "better-sqlite3": ">=9",
    "pg": ">=8",
    "postgres": ">=3"
  },
  "peerDependenciesMeta": {
    "@types/better-sqlite3": {
      "optional": true
    },
    "@types/pg": {
      "optional": true
    },
    "better-sqlite3": {
      "optional": true
    },
    "pg": {
      "optional": true
    },
    "postgres": {
      "optional": true
    }
  },
  "dependencies": {
    "fs-extra": "11.2.0",
    "debug": "4.3.4",
    "execa": "8.0.1",
    "uuid": "9.0.1",
    "@total-typescript/ts-reset": "0.5.1",
    "@inquirer/prompts": "4.3.0",
    "@scaleleap/pg-format": "1.0.0",
    "@trpc/client": "10.45.2",
    "@trpc/server": "10.45.2",
    "ansi-escapes": "6.2.0",
    "c12": "1.10.0",
    "camelcase": "8.0.0",
    "ci-info": "4.0.0",
    "dedent": "1.5.1",
    "deepmerge": "4.3.1",
    "exit-hook": "4.0.0",
    "find-up": "7.0.0",
    "inflection": "3.0.0",
    "javascript-stringify": "2.1.0",
    "json-schema-library": "9.1.3",
    "kleur": "4.1.5",
    "ora": "8.0.1",
    "portfinder": "1.0.32",
    "posthog-node": "4.0.0",
    "quicktype-core": "23.0.107",
    "remeda": "1.55.0",
    "terminal-link": "3.0.0",
    "yargs": "17.7.2",
    "zod": "3.22.4"
  },
  "scripts": {
    "build": "tsc --build tsconfig.build.json",
    "clean": "rm -rf .dts .turbo dist .eslintcache",
    "lint": "eslint --cache . --max-warnings 0",
    "lint:fix": "eslint --cache . --max-warnings 0 --fix",
    "start": "node dist/cli/index.js",
    "start:dev": "tsx --conditions development src/cli/index.ts",
    "start:server": "tsx --conditions development src/trpc/server.ts",
    "release:alpha": "tsx scripts/release-alpha.mts",
    "type-check": "tsc --build",
    "test": "vitest run src",
    "test:e2e": "vitest run e2e",
    "test:debug": "vitest run",
    "test:watch": "vitest"
  }
}<|MERGE_RESOLUTION|>--- conflicted
+++ resolved
@@ -95,12 +95,7 @@
     "postgres": "3.4.3",
     "tmp-promise": "3.0.3",
     "tsx": "4.7.1",
-<<<<<<< HEAD
-    "typescript": "5.4.2",
-=======
     "typescript": "5.4.3",
-    "uuid": "9.0.1",
->>>>>>> 885deabe
     "vitest": "1.4.0"
   },
   "peerDependencies": {
