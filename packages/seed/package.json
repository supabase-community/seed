--- conflicted
+++ resolved
@@ -17,11 +17,8 @@
   "files": [
     "bin",
     "dist",
-<<<<<<< HEAD
     "scripts/postinstall.js",
-=======
     "LICENSE.md",
->>>>>>> 4c40cec8
     "README.md"
   ],
   "description": "An auto-generated ORM-like library for generating seed data tailored to your own database",
