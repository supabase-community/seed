--- conflicted
+++ resolved
@@ -100,12 +100,9 @@
     "@trpc/server": "10.45.1",
     "ansi-escapes": "6.2.0",
     "c12": "1.8.0",
-<<<<<<< HEAD
     "dedent": "1.5.1",
-=======
     "ci-info": "4.0.0",
     "deepmerge": "4.3.1",
->>>>>>> 2fe9cd3d
     "exit-hook": "4.0.0",
     "find-up": "7.0.0",
     "inflection": "^3.0.0",
@@ -114,11 +111,8 @@
     "kleur": "4.1.5",
     "ora": "8.0.1",
     "portfinder": "1.0.32",
-<<<<<<< HEAD
-=======
     "posthog-node": "4.0.0",
     "prompts": "2.4.2",
->>>>>>> 2fe9cd3d
     "quicktype-core": "^23.0.104",
     "remeda": "^1.41.0",
     "terminal-link": "3.0.0",
