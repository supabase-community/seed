import { test as _test, type TestFunction, expect } from "vitest";
import { adapterEntries } from "#test/adapters.js";
import { setupProject } from "#test/setupProject.js";
import { type DialectRecordWithDefault } from "#test/types.js";

<<<<<<< HEAD
describe.concurrent.each(adapterEntries)(
  `e2e: sequences: %s`,
  {
    concurrent: true,
  },
  (dialect, adapter) => {
    test("generates valid sequences", async () => {
      const schema: DialectRecordWithDefault = {
        default: `
              CREATE TABLE "Team" (
                "id" SERIAL PRIMARY KEY
              );
              CREATE TABLE "Player" (
                "id" BIGSERIAL PRIMARY KEY,
                "teamId" integer NOT NULL REFERENCES "Team"("id"),
                "name" text NOT NULL
              );
              CREATE TABLE "Game" (
                "id" INTEGER GENERATED ALWAYS AS IDENTITY PRIMARY KEY
              );
            `,
        sqlite: `
          CREATE TABLE "Team" (
            "id" INTEGER PRIMARY KEY AUTOINCREMENT
          );
          CREATE TABLE "Player" (
            "id" INTEGER PRIMARY KEY AUTOINCREMENT,
            "teamId" INTEGER NOT NULL,
            "name" TEXT NOT NULL,
            FOREIGN KEY ("teamId") REFERENCES "Team"("id")
          );
          CREATE TABLE "Game" (
            "id" INTEGER PRIMARY KEY AUTOINCREMENT
          );`,
      };
      const { db } = await setupProject({
        adapter,
        databaseSchema: schema[dialect] ?? schema.default,
        seedScript: `
          import { createSeedClient } from '#seed'
            const seed = await createSeedClient({ dryRun: false })
            await seed.teams((x) => x(2, {
              players: (x) => x(3)
            }))
            await seed.games((x) => x(3))
            // We declare games twice so that the second declaration should continue the sequence
            await seed.games((x) => x(3))
          `,
      });

      const teams = await db.query<{ id: number }>('SELECT * FROM "Team"');
      const players = await db.query<{
        id: number;
        name: string;
        teamId: number;
      }>('SELECT * FROM "Player"');
      const games = await db.query<{ id: number }>('SELECT * FROM "Game"');
      expect(teams.length).toEqual(2); // Expected number of teams
      expect(players.length).toEqual(6); // Expected number of players
      expect(games.length).toEqual(6); // Expected number of games
=======
for (const [dialect, adapter] of adapterEntries) {
  const computeName = (name: string) =>
    `e2e > sequences > ${dialect} > ${name}`;
  const test = (name: string, fn: TestFunction) => {
    // eslint-disable-next-line vitest/expect-expect, vitest/valid-title
    _test.concurrent(computeName(name), fn);
  };
>>>>>>> 08197faf

  test("generates valid sequences", async () => {
    const schema: DialectRecordWithDefault = {
      default: `
            CREATE TABLE "Team" (
              "id" SERIAL PRIMARY KEY
            );
            CREATE TABLE "Player" (
              "id" BIGSERIAL PRIMARY KEY,
              "teamId" integer NOT NULL REFERENCES "Team"("id"),
              "name" text NOT NULL
            );
            CREATE TABLE "Game" (
              "id" INTEGER GENERATED ALWAYS AS IDENTITY PRIMARY KEY
            );
          `,
      sqlite: `
        CREATE TABLE "Team" (
          "id" INTEGER PRIMARY KEY AUTOINCREMENT
        );
        CREATE TABLE "Player" (
          "id" INTEGER PRIMARY KEY AUTOINCREMENT,
          "teamId" INTEGER NOT NULL,
          "name" TEXT NOT NULL,
          FOREIGN KEY ("teamId") REFERENCES "Team"("id")
        );
        CREATE TABLE "Game" (
          "id" INTEGER PRIMARY KEY AUTOINCREMENT
        );`,
    };
    const { db } = await setupProject({
      adapter,
      databaseSchema: schema[dialect] ?? schema.default,
      seedScript: `
        import { createSeedClient } from '#seed'
          const seed = await createSeedClient({ dryRun: false })
          await seed.teams((x) => x(2, {
            players: (x) => x(3)
          }))
          await seed.games((x) => x(3))
          // We declare games twice so that the second declaration should continue the sequence
          await seed.games((x) => x(3))
        `,
    });

    const teams = await db.query<{ id: number }>('SELECT * FROM "Team"');
    const players = await db.query<{
      id: number;
      name: string;
      teamId: number;
    }>('SELECT * FROM "Player"');
    const games = await db.query<{ id: number }>('SELECT * FROM "Game"');
    expect(teams.length).toEqual(2); // Expected number of teams
    expect(players.length).toEqual(6); // Expected number of players
    expect(games.length).toEqual(6); // Expected number of games

    const teamIDs = teams.map((row) => Number(row.id)).sort((a, b) => a - b);
    const playerIDs = players
      .map((row) => Number(row.id))
      .sort((a, b) => a - b);
    const gameIDs = games.map((row) => Number(row.id)).sort((a, b) => a - b);

    expect(teamIDs).toEqual([1, 2]);
    expect(playerIDs).toEqual([1, 2, 3, 4, 5, 6]);
    expect(gameIDs).toEqual([1, 2, 3, 4, 5, 6]);
  });

  test("should be able to override sequences", async () => {
    const schema: DialectRecordWithDefault = {
      default: `
          CREATE TABLE "Team" (
            "id" SERIAL PRIMARY KEY
          );
          CREATE TABLE "Player" (
            "id" BIGSERIAL PRIMARY KEY,
            "teamId" integer NOT NULL REFERENCES "Team"("id"),
            "name" text NOT NULL
          );
          CREATE TABLE "Game" (
            "id" INTEGER GENERATED ALWAYS AS IDENTITY PRIMARY KEY
          );
          `,
      sqlite: `
        CREATE TABLE "Team" (
          "id" INTEGER PRIMARY KEY AUTOINCREMENT
        );
        CREATE TABLE "Player" (
          "id" INTEGER PRIMARY KEY AUTOINCREMENT,
          "teamId" INTEGER NOT NULL,
          "name" TEXT NOT NULL,
          FOREIGN KEY ("teamId") REFERENCES "Team"("id")
        );
        CREATE TABLE "Game" (
          "id" INTEGER PRIMARY KEY AUTOINCREMENT
        );`,
    };
    const { db } = await setupProject({
      adapter,
      databaseSchema: schema[dialect] ?? schema.default,
      seedScript: `
        import { createSeedClient } from '#seed'
          const seed = await createSeedClient({ dryRun: false })
          let i = 100;
          let j = 100;
          await seed.teams((x) => x(2, {
            id: () => i--,
            players: (x) => x(3, { id: () => j-- })
          }))
          await seed.games((x) => x(3))
          // We declare games twice so that the second declaration should continue the sequence
          await seed.games((x) => x(3))
        `,
    });

    const teams = await db.query<{ id: number }>('SELECT * FROM "Team"');
    const players = await db.query<{
      id: number;
      name: string;
      teamId: number;
    }>('SELECT * FROM "Player"');
    const games = await db.query<{ id: number }>('SELECT * FROM "Game"');
    expect(teams.length).toEqual(2); // Expected number of teams
    expect(players.length).toEqual(6); // Expected number of players
    expect(games.length).toEqual(6); // Expected number of games

    const teamIDs = teams.map((row) => Number(row.id)).sort((a, b) => a - b);
    const playerIDs = players
      .map((row) => Number(row.id))
      .sort((a, b) => a - b);
    const gameIDs = games.map((row) => Number(row.id)).sort((a, b) => a - b);

    expect(teamIDs).toEqual([99, 100]);
    expect(playerIDs).toEqual([95, 96, 97, 98, 99, 100]);
    expect(gameIDs).toEqual([1, 2, 3, 4, 5, 6]);
  });

  test("should be able to override sequences via models override", async () => {
    const schema: DialectRecordWithDefault = {
      default: `
          CREATE TABLE "Team" (
            "id" SERIAL PRIMARY KEY
          );
          CREATE TABLE "Player" (
            "id" BIGSERIAL PRIMARY KEY,
            "teamId" integer NOT NULL REFERENCES "Team"("id"),
            "name" text NOT NULL
          );
          CREATE TABLE "Game" (
            "id" INTEGER GENERATED ALWAYS AS IDENTITY PRIMARY KEY
          );
          `,
      sqlite: `
        CREATE TABLE "Team" (
          "id" INTEGER PRIMARY KEY AUTOINCREMENT
        );
        CREATE TABLE "Player" (
          "id" INTEGER PRIMARY KEY AUTOINCREMENT,
          "teamId" INTEGER NOT NULL,
          "name" TEXT NOT NULL,
          FOREIGN KEY ("teamId") REFERENCES "Team"("id")
        );
        CREATE TABLE "Game" (
          "id" INTEGER PRIMARY KEY AUTOINCREMENT
        );`,
    };
    const { db } = await setupProject({
      adapter,
      databaseSchema: schema[dialect] ?? schema.default,
      seedScript: `
        import { createSeedClient } from '#seed'
        let i = 100
        let j = 100
        let e = 50
        const seed = await createSeedClient({
          models: {
            teams: { data: { id: () => i-- } },
            players: { data: { id: () => j-- } },
          },
        })
        await seed.teams((x) =>
          x(2, () => {
            return {
              // The teams id this should be the sequence used
              id: () => e--,
              players: (x) => x(3),
            }
          })
        )
        await seed.games((x) => x(3))
        // We declare games twice so that the second declaration should continue the sequence
        await seed.games((x) => x(3))
        `,
    });

    const teams = await db.query<{ id: number }>('SELECT * FROM "Team"');
    const players = await db.query<{
      id: number;
      name: string;
      teamId: number;
    }>('SELECT * FROM "Player"');
    const games = await db.query<{ id: number }>('SELECT * FROM "Game"');
    expect(teams.length).toEqual(2); // Expected number of teams
    expect(players.length).toEqual(6); // Expected number of players
    expect(games.length).toEqual(6); // Expected number of games

    const teamIDs = teams.map((row) => Number(row.id)).sort((a, b) => a - b);
    const playerIDs = players
      .map((row) => Number(row.id))
      .sort((a, b) => a - b);
    const gameIDs = games.map((row) => Number(row.id)).sort((a, b) => a - b);

    expect(teamIDs).toEqual([49, 50]);
    expect(playerIDs).toEqual([95, 96, 97, 98, 99, 100]);
    expect(gameIDs).toEqual([1, 2, 3, 4, 5, 6]);
  });

  test("should update sequences value according to inserted data", async () => {
    const schema: DialectRecordWithDefault = {
      default: `
          CREATE TABLE "Team" (
            "id" SERIAL PRIMARY KEY
          );
          CREATE TABLE "Player" (
            "id" BIGSERIAL PRIMARY KEY,
            "teamId" integer NOT NULL REFERENCES "Team"("id"),
            "name" text NOT NULL
          );
          CREATE TABLE "Game" (
            "id" INTEGER GENERATED ALWAYS AS IDENTITY PRIMARY KEY
          );
          `,
<<<<<<< HEAD
      });

      // Should be able to insert a new Player with the default database `nextval` call
      await db.execute(
        `INSERT INTO "Player" ("teamId", name) VALUES (1, 'test')`,
      );
      expect(
        (
          await db.query<{ id: number; name: string; teamId: number }>(
            `SELECT id, name, "teamId" FROM "Player" WHERE name = 'test'`,
          )
        ).map((v) => ({ ...v, id: Number(v.id) })),
      ).toEqual([{ id: 7, name: "test", teamId: 1 }]);
    });
    // TODO: allow to progamatically continue the sequence without having to regenerate the client
    // something like seed.$introspect() that would update the dataModel and call seed.$reset()
    test("should be able to insert sequential data twice regenerating the client in between", async () => {
      const seedScript = `
=======
      sqlite: `
        CREATE TABLE "Team" (
          "id" INTEGER PRIMARY KEY AUTOINCREMENT
        );
        CREATE TABLE "Player" (
          "id" INTEGER PRIMARY KEY AUTOINCREMENT,
          "teamId" INTEGER NOT NULL,
          "name" TEXT NOT NULL,
          FOREIGN KEY ("teamId") REFERENCES "Team"("id")
        );
        CREATE TABLE "Game" (
          "id" INTEGER PRIMARY KEY AUTOINCREMENT
        );`,
    };
    const { db } = await setupProject({
      adapter,
      databaseSchema: schema[dialect] ?? schema.default,
      seedScript: `
>>>>>>> 08197faf
        import { createSeedClient } from '#seed'
        const seed = await createSeedClient()
        await seed.teams((x) => x(2, {
          players: (x) => x(3)
        }));
<<<<<<< HEAD
        await seed.games((x) => x(3));`;
      const schema: DialectRecordWithDefault = {
        default: `
            CREATE TABLE "Team" (
              "id" SERIAL PRIMARY KEY
            );
            CREATE TABLE "Player" (
              "id" BIGSERIAL PRIMARY KEY,
              "teamId" integer NOT NULL REFERENCES "Team"("id"),
              "name" text NOT NULL
            );
            CREATE TABLE "Game" (
              "id" INTEGER GENERATED ALWAYS AS IDENTITY PRIMARY KEY
            );
            `,
        sqlite: `
=======
        await seed.games((x) => x(3));
        `,
    });

    // Should be able to insert a new Player with the default database `nextval` call
    await db.execute(
      `INSERT INTO "Player" ("teamId", name) VALUES (1, 'test')`,
    );
    expect(
      (
        await db.query<{ id: number; name: string; teamId: number }>(
          `SELECT id, name, "teamId" FROM "Player" WHERE name = 'test'`,
        )
      ).map((v) => ({ ...v, id: Number(v.id) })),
    ).toEqual([{ id: 7, name: "test", teamId: 1 }]);
  });

  // TODO: allow to progamatically continue the sequence without having to regenerate the client
  // something like seed.$introspect() that would update the dataModel and call seed.$reset()
  test("should be able to insert sequential data twice regenerating the client in between", async () => {
    const seedScript = `
      import { createSeedClient } from '#seed'
      const seed = await createSeedClient()
      await seed.teams((x) => x(2, {
        players: (x) => x(3)
      }));
      await seed.games((x) => x(3));`;
    const schema: DialectRecordWithDefault = {
      default: `
>>>>>>> 08197faf
          CREATE TABLE "Team" (
            "id" SERIAL PRIMARY KEY
          );
          CREATE TABLE "Player" (
            "id" BIGSERIAL PRIMARY KEY,
            "teamId" integer NOT NULL REFERENCES "Team"("id"),
            "name" text NOT NULL
          );
          CREATE TABLE "Game" (
<<<<<<< HEAD
            "id" INTEGER PRIMARY KEY AUTOINCREMENT
          );`,
      };
      const { db, connectionString } = await setupProject({
        adapter,
        databaseSchema: schema[dialect] ?? schema.default,
        seedScript,
      });

      // Should be able to insert a new Player with the default database `nextval` call
      await db.execute(
        `INSERT INTO "Player" ("teamId", name) VALUES (1, 'test')`,
      );
      // Should be able to run the seed script again
      await setupProject({
        adapter,
        connectionString,
        seedScript,
      });

      expect(
        (
          await db.query<{ id: number; name: string; teamId: number }>(
            `SELECT * FROM "Player"`,
          )
        ).length,
      ).toEqual(13);
    });
  },
);
=======
            "id" INTEGER GENERATED ALWAYS AS IDENTITY PRIMARY KEY
          );
          `,
      sqlite: `
        CREATE TABLE "Team" (
          "id" INTEGER PRIMARY KEY AUTOINCREMENT
        );
        CREATE TABLE "Player" (
          "id" INTEGER PRIMARY KEY AUTOINCREMENT,
          "teamId" INTEGER NOT NULL,
          "name" TEXT NOT NULL,
          FOREIGN KEY ("teamId") REFERENCES "Team"("id")
        );
        CREATE TABLE "Game" (
          "id" INTEGER PRIMARY KEY AUTOINCREMENT
        );`,
    };
    const { db, connectionString } = await setupProject({
      adapter,
      databaseSchema: schema[dialect] ?? schema.default,
      seedScript,
    });

    // Should be able to insert a new Player with the default database `nextval` call
    await db.execute(
      `INSERT INTO "Player" ("teamId", name) VALUES (1, 'test')`,
    );
    // Should be able to run the seed script again
    await setupProject({
      adapter,
      connectionString,
      seedScript,
    });

    expect(
      (
        await db.query<{ id: number; name: string; teamId: number }>(
          `SELECT * FROM "Player"`,
        )
      ).length,
    ).toEqual(13);
  });
}
>>>>>>> 08197faf
<|MERGE_RESOLUTION|>--- conflicted
+++ resolved
@@ -3,68 +3,6 @@
 import { setupProject } from "#test/setupProject.js";
 import { type DialectRecordWithDefault } from "#test/types.js";
 
-<<<<<<< HEAD
-describe.concurrent.each(adapterEntries)(
-  `e2e: sequences: %s`,
-  {
-    concurrent: true,
-  },
-  (dialect, adapter) => {
-    test("generates valid sequences", async () => {
-      const schema: DialectRecordWithDefault = {
-        default: `
-              CREATE TABLE "Team" (
-                "id" SERIAL PRIMARY KEY
-              );
-              CREATE TABLE "Player" (
-                "id" BIGSERIAL PRIMARY KEY,
-                "teamId" integer NOT NULL REFERENCES "Team"("id"),
-                "name" text NOT NULL
-              );
-              CREATE TABLE "Game" (
-                "id" INTEGER GENERATED ALWAYS AS IDENTITY PRIMARY KEY
-              );
-            `,
-        sqlite: `
-          CREATE TABLE "Team" (
-            "id" INTEGER PRIMARY KEY AUTOINCREMENT
-          );
-          CREATE TABLE "Player" (
-            "id" INTEGER PRIMARY KEY AUTOINCREMENT,
-            "teamId" INTEGER NOT NULL,
-            "name" TEXT NOT NULL,
-            FOREIGN KEY ("teamId") REFERENCES "Team"("id")
-          );
-          CREATE TABLE "Game" (
-            "id" INTEGER PRIMARY KEY AUTOINCREMENT
-          );`,
-      };
-      const { db } = await setupProject({
-        adapter,
-        databaseSchema: schema[dialect] ?? schema.default,
-        seedScript: `
-          import { createSeedClient } from '#seed'
-            const seed = await createSeedClient({ dryRun: false })
-            await seed.teams((x) => x(2, {
-              players: (x) => x(3)
-            }))
-            await seed.games((x) => x(3))
-            // We declare games twice so that the second declaration should continue the sequence
-            await seed.games((x) => x(3))
-          `,
-      });
-
-      const teams = await db.query<{ id: number }>('SELECT * FROM "Team"');
-      const players = await db.query<{
-        id: number;
-        name: string;
-        teamId: number;
-      }>('SELECT * FROM "Player"');
-      const games = await db.query<{ id: number }>('SELECT * FROM "Game"');
-      expect(teams.length).toEqual(2); // Expected number of teams
-      expect(players.length).toEqual(6); // Expected number of players
-      expect(games.length).toEqual(6); // Expected number of games
-=======
 for (const [dialect, adapter] of adapterEntries) {
   const computeName = (name: string) =>
     `e2e > sequences > ${dialect} > ${name}`;
@@ -72,7 +10,6 @@
     // eslint-disable-next-line vitest/expect-expect, vitest/valid-title
     _test.concurrent(computeName(name), fn);
   };
->>>>>>> 08197faf
 
   test("generates valid sequences", async () => {
     const schema: DialectRecordWithDefault = {
@@ -304,26 +241,6 @@
             "id" INTEGER GENERATED ALWAYS AS IDENTITY PRIMARY KEY
           );
           `,
-<<<<<<< HEAD
-      });
-
-      // Should be able to insert a new Player with the default database `nextval` call
-      await db.execute(
-        `INSERT INTO "Player" ("teamId", name) VALUES (1, 'test')`,
-      );
-      expect(
-        (
-          await db.query<{ id: number; name: string; teamId: number }>(
-            `SELECT id, name, "teamId" FROM "Player" WHERE name = 'test'`,
-          )
-        ).map((v) => ({ ...v, id: Number(v.id) })),
-      ).toEqual([{ id: 7, name: "test", teamId: 1 }]);
-    });
-    // TODO: allow to progamatically continue the sequence without having to regenerate the client
-    // something like seed.$introspect() that would update the dataModel and call seed.$reset()
-    test("should be able to insert sequential data twice regenerating the client in between", async () => {
-      const seedScript = `
-=======
       sqlite: `
         CREATE TABLE "Team" (
           "id" INTEGER PRIMARY KEY AUTOINCREMENT
@@ -342,30 +259,11 @@
       adapter,
       databaseSchema: schema[dialect] ?? schema.default,
       seedScript: `
->>>>>>> 08197faf
         import { createSeedClient } from '#seed'
         const seed = await createSeedClient()
         await seed.teams((x) => x(2, {
           players: (x) => x(3)
         }));
-<<<<<<< HEAD
-        await seed.games((x) => x(3));`;
-      const schema: DialectRecordWithDefault = {
-        default: `
-            CREATE TABLE "Team" (
-              "id" SERIAL PRIMARY KEY
-            );
-            CREATE TABLE "Player" (
-              "id" BIGSERIAL PRIMARY KEY,
-              "teamId" integer NOT NULL REFERENCES "Team"("id"),
-              "name" text NOT NULL
-            );
-            CREATE TABLE "Game" (
-              "id" INTEGER GENERATED ALWAYS AS IDENTITY PRIMARY KEY
-            );
-            `,
-        sqlite: `
-=======
         await seed.games((x) => x(3));
         `,
     });
@@ -395,7 +293,6 @@
       await seed.games((x) => x(3));`;
     const schema: DialectRecordWithDefault = {
       default: `
->>>>>>> 08197faf
           CREATE TABLE "Team" (
             "id" SERIAL PRIMARY KEY
           );
@@ -405,38 +302,6 @@
             "name" text NOT NULL
           );
           CREATE TABLE "Game" (
-<<<<<<< HEAD
-            "id" INTEGER PRIMARY KEY AUTOINCREMENT
-          );`,
-      };
-      const { db, connectionString } = await setupProject({
-        adapter,
-        databaseSchema: schema[dialect] ?? schema.default,
-        seedScript,
-      });
-
-      // Should be able to insert a new Player with the default database `nextval` call
-      await db.execute(
-        `INSERT INTO "Player" ("teamId", name) VALUES (1, 'test')`,
-      );
-      // Should be able to run the seed script again
-      await setupProject({
-        adapter,
-        connectionString,
-        seedScript,
-      });
-
-      expect(
-        (
-          await db.query<{ id: number; name: string; teamId: number }>(
-            `SELECT * FROM "Player"`,
-          )
-        ).length,
-      ).toEqual(13);
-    });
-  },
-);
-=======
             "id" INTEGER GENERATED ALWAYS AS IDENTITY PRIMARY KEY
           );
           `,
@@ -479,5 +344,4 @@
       ).length,
     ).toEqual(13);
   });
-}
->>>>>>> 08197faf
+}