--- conflicted
+++ resolved
@@ -4,36 +4,6 @@
 import { setupProject } from "#test/setupProject.js";
 import { type DialectRecordWithDefault } from "../test/types.js";
 
-<<<<<<< HEAD
-describe.concurrent.each(adapterEntries)(
-  `e2e: constraints: %s`,
-  {
-    concurrent: true,
-  },
-  (dialect, adapter) => {
-    test("unique constraints for parent fields", async () => {
-      const schema: DialectRecordWithDefault = {
-        default: `
-          create table organization (
-            id serial not null primary key
-          );
-          create table "user" (
-            id serial not null primary key
-          );
-          create table member (
-            id serial not null primary key,
-            organization_id int not null references organization(id),
-            user_id int not null references "user"(id) unique,
-            unique (organization_id, user_id)
-          );
-          `,
-        sqlite: `
-          -- Organization table
-          CREATE TABLE organization (
-            id INTEGER NOT NULL PRIMARY KEY AUTOINCREMENT
-          );
-          -- User table
-=======
 for (const [dialect, adapter] of adapterEntries) {
   const computeName = (name: string) =>
     `e2e > constraints > ${dialect} > ${name}`;
@@ -99,7 +69,6 @@
   test("unique constraints for scalar fields", async () => {
     const schema: DialectRecordWithDefault = {
       default: `
->>>>>>> 08197faf
           CREATE TABLE "user" (
             id SERIAL NOT NULL PRIMARY KEY,
             email TEXT NOT NULL UNIQUE
