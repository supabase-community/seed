import { test as _test, type TestFunction, expect } from "vitest";
import { type DialectId } from "#dialects/dialects.js";
import { adapterEntries } from "#test/adapters.js";
import { setupProject } from "#test/setupProject.js";

type DialectRecordWithDefault<T> = Partial<Record<DialectId, T>> &
  Record<"default", T>;
type SchemaRecord = DialectRecordWithDefault<string>;
type SeedScriptRecord = DialectRecordWithDefault<string>;
type SeedConfigRecord = DialectRecordWithDefault<
  (connectionString: string) => string
>;

<<<<<<< HEAD
describe.concurrent.each(adapterEntries)(
  `e2e: api: %s`,
  {
    concurrent: true,
  },
  (dialect, adapter) => {
    test("seed.$reset works as expected", async () => {
      const schema: SchemaRecord = {
        default: `
            CREATE TABLE "user" (
              "id" SERIAL PRIMARY KEY,
              "email" text NOT NULL
            );
=======
for (const [dialect, adapter] of adapterEntries) {
  const computeName = (name: string) => `e2e > api > ${dialect} > ${name}`;
  const test = (name: string, fn: TestFunction) => {
    // eslint-disable-next-line vitest/expect-expect, vitest/valid-title
    _test.concurrent(computeName(name), fn);
  };

  test("seed.$reset works as expected", async () => {
    const schema: SchemaRecord = {
      default: `
          CREATE TABLE "user" (
            "id" SERIAL PRIMARY KEY,
            "email" text NOT NULL
          );
        `,
      sqlite: `
          CREATE TABLE "user" (
            "id" INTEGER PRIMARY KEY AUTOINCREMENT,
            "email" text NOT NULL
          );
>>>>>>> 08197faf
          `,
    };

    const { db } = await setupProject({
      adapter,
      databaseSchema: schema[dialect] ?? schema.default,
      seedScript: `
        import { createSeedClient } from "#seed"

        const seed = await createSeedClient()
        await seed.users((x) => x(2))

        seed.$reset()

        try {
          await seed.users((x) => x(2))
        } catch (e) {
          console.log(e)
        }
      `,
    });

    // Check if the tables have been populated with the correct number of entries
    expect((await db.query('SELECT * FROM "user"')).length).toEqual(2);
  });

  test("seed.$transaction works as expected", async () => {
    const schema: SchemaRecord = {
      default: `
          CREATE TABLE "user" (
            "id" SERIAL PRIMARY KEY,
            "email" text NOT NULL
          );
        `,
      sqlite: `
          CREATE TABLE "user" (
            "id" INTEGER PRIMARY KEY AUTOINCREMENT,
            "email" text NOT NULL
          );
          `,
    };

    const { db } = await setupProject({
      adapter,
      databaseSchema: schema[dialect] ?? schema.default,
      seedScript: `
        import { createSeedClient } from "#seed"

        const seed = await createSeedClient()
        await seed.$transaction(async (seed) => {
          await seed.users((x) => x(3))
        })

        try {
          await seed.users((x) => x(3))
        } catch (e) {
          console.log(e)
        }
      `,
    });

    // Check if the tables have been populated with the correct number of entries
    expect((await db.query('SELECT * FROM "user"')).length).toEqual(3);
  });

  test("seed.<model> supports async column generate callbacks", async () => {
    const { db } = await setupProject({
      adapter,
      databaseSchema: `
        CREATE TABLE "User" (
          "id" uuid not null,
          "fullName" text not null
        );
      `,
      seedScript: `
        import { createSeedClient } from '#seed'
        const seed = await createSeedClient()
        await seed.users([{
          fullName: () => Promise.resolve('Foo Bar')
        }])
      `,
    });

    const [{ fullName }] = await db.query<{ fullName: string }>(
      'select * from "User"',
    );

    expect(fullName).toEqual("Foo Bar");
  });

  test("seed.$resetDatabase should reset all tables per default", async () => {
    const schema: SchemaRecord = {
      default: `
          CREATE TABLE "Team" (
            "id" SERIAL PRIMARY KEY
          );
          CREATE TABLE "Player" (
            "id" BIGSERIAL PRIMARY KEY,
            "teamId" integer NOT NULL REFERENCES "Team"("id"),
            "name" text NOT NULL
          );
          CREATE TABLE "Game" (
            "id" INTEGER GENERATED ALWAYS AS IDENTITY PRIMARY KEY
          );
        `,
      sqlite: `
          CREATE TABLE "Team" (
            "id" INTEGER PRIMARY KEY AUTOINCREMENT
          );
          CREATE TABLE "Player" (
            "id" INTEGER PRIMARY KEY AUTOINCREMENT,
            "teamId" integer NOT NULL REFERENCES "Team"("id"),
            "name" text NOT NULL
          );
          CREATE TABLE "Game" (
            "id" INTEGER PRIMARY KEY AUTOINCREMENT
          );
        `,
    };

    const seedScript = `
    import { createSeedClient } from '#seed'
    const seed = await createSeedClient()
    await seed.$resetDatabase()
    await seed.teams((x) => x(2, {
      players: (x) => x(3)
    }));
    await seed.games((x) => x(3));
  `;
    const { db, runSeedScript } = await setupProject({
      adapter,
      databaseSchema: schema[dialect] ?? schema.default,
      seedScript,
    });
    expect((await db.query('SELECT * FROM "Player"')).length).toEqual(6);
    expect((await db.query('SELECT * FROM "Team"')).length).toEqual(2);
    expect((await db.query('SELECT * FROM "Game"')).length).toEqual(3);
    // Should be able to re-run the seed script again thanks to the $resetDatabase
    await runSeedScript(seedScript);
    expect((await db.query('SELECT * FROM "Player"')).length).toEqual(6);
    expect((await db.query('SELECT * FROM "Team"')).length).toEqual(2);
    expect((await db.query('SELECT * FROM "Game"')).length).toEqual(3);
  });

  test("seed.$resetDatabase should not reset config excluded table", async () => {
    const schema: SchemaRecord = {
      default: `
          CREATE TABLE "BABBA" (
            "id" SERIAL PRIMARY KEY
          );

          CREATE TABLE "BABA" (
            "id" SERIAL PRIMARY KEY
          );
        `,
      sqlite: `
          CREATE TABLE "BABBA" (
            "id" INTEGER PRIMARY KEY AUTOINCREMENT
          );
          CREATE TABLE "BABA" (
            "id" INTEGER PRIMARY KEY AUTOINCREMENT
          );
        `,
    };

    const seedConfig: SeedConfigRecord = {
      default: (connectionString) =>
        adapter.generateSeedConfig(connectionString, {
          select: `{ "BABA": false }`,
        }),
      postgres: (connectionString) =>
        adapter.generateSeedConfig(connectionString, {
          select: `{ "public.BABA": false }`,
        }),
    };

    const { db, runSeedScript } = await setupProject({
      adapter,
      seedConfig: seedConfig[dialect] ?? seedConfig.default,
      databaseSchema: schema[dialect] ?? schema.default,
    });

    await db.execute(`INSERT INTO "BABBA" DEFAULT VALUES`);
    await db.execute(`INSERT INTO "BABBA" DEFAULT VALUES`);

    await db.execute(`INSERT INTO "BABA" DEFAULT VALUES`);
    await db.execute(`INSERT INTO "BABA" DEFAULT VALUES`);

    await runSeedScript(`
        import { createSeedClient } from '#seed'

        const seed = await createSeedClient()
        await seed.$resetDatabase()
      `);

    expect((await db.query('SELECT * FROM "BABBA"')).length).toBe(0);
    expect((await db.query('SELECT * FROM "BABA"')).length).toBe(2);
  });

  test("seed.$resetDatabase should not reset parameterized excluded table", async () => {
    const schema: SchemaRecord = {
      default: `
          CREATE TABLE "BABBA" (
            "id" SERIAL PRIMARY KEY
          );

          CREATE TABLE "BABA" (
            "id" SERIAL PRIMARY KEY
          );
        `,
      sqlite: `
          CREATE TABLE "BABBA" (
            "id" INTEGER PRIMARY KEY AUTOINCREMENT
          );
          CREATE TABLE "BABA" (
            "id" INTEGER PRIMARY KEY AUTOINCREMENT
          );
        `,
    };

    const seedScript: SeedScriptRecord = {
      default: `
          import { createSeedClient } from '#seed'

          const seed = await createSeedClient()
          await seed.$resetDatabase({ "BABA": false })
        `,
      postgres: `
          import { createSeedClient } from '#seed'

          const seed = await createSeedClient()
          await seed.$resetDatabase({ "public.BABA": false })
        `,
    };

    const { db, runSeedScript } = await setupProject({
      adapter,
      databaseSchema: schema[dialect] ?? schema.default,
    });

    await db.execute(`INSERT INTO "BABBA" DEFAULT VALUES`);
    await db.execute(`INSERT INTO "BABBA" DEFAULT VALUES`);

    await db.execute(`INSERT INTO "BABA" DEFAULT VALUES`);
    await db.execute(`INSERT INTO "BABA" DEFAULT VALUES`);

    await runSeedScript(seedScript[dialect] ?? seedScript.default);

    expect((await db.query('SELECT * FROM "BABBA"')).length).toBe(0);
    expect((await db.query('SELECT * FROM "BABA"')).length).toBe(2);
  });

  test("seed.$resetDatabase should not reset parameterized excluded table with star syntax", async () => {
    const schema: SchemaRecord = {
      default: `
          CREATE TABLE "BABBA" (
            "id" SERIAL PRIMARY KEY
          );

          CREATE TABLE "BABA" (
            "id" SERIAL PRIMARY KEY
          );
        `,
      sqlite: `
          CREATE TABLE "BABBA" (
            "id" INTEGER PRIMARY KEY AUTOINCREMENT
          );
          CREATE TABLE "BABA" (
            "id" INTEGER PRIMARY KEY AUTOINCREMENT
          );
        `,
    };

    const seedScript: SeedScriptRecord = {
      default: `
          import { createSeedClient } from '#seed'

          const seed = await createSeedClient()
          await seed.$resetDatabase({ "BA*": false })
        `,
      postgres: `
          import { createSeedClient } from '#seed'

          const seed = await createSeedClient()
          await seed.$resetDatabase({ "public.BA*": false })
        `,
    };

    const { db, runSeedScript } = await setupProject({
      adapter,
      databaseSchema: schema[dialect] ?? schema.default,
    });

    await db.execute(`INSERT INTO "BABBA" DEFAULT VALUES`);
    await db.execute(`INSERT INTO "BABBA" DEFAULT VALUES`);

    await db.execute(`INSERT INTO "BABA" DEFAULT VALUES`);
    await db.execute(`INSERT INTO "BABA" DEFAULT VALUES`);

    await runSeedScript(seedScript[dialect] ?? seedScript.default);

    expect((await db.query('SELECT * FROM "BABBA"')).length).toBe(2);
    expect((await db.query('SELECT * FROM "BABA"')).length).toBe(2);
  });

  test("seed.$resetDatabase should not allow to pass a table already excluded in the config", async () => {
    const tableName: SchemaRecord = {
      default: "BABA",
      postgres: "public.BABA",
    };
    const schema: SchemaRecord = {
      default: `
          CREATE TABLE "BABBA" (
            "id" SERIAL PRIMARY KEY
          );

          CREATE TABLE "BABA" (
            "id" SERIAL PRIMARY KEY
          );
        `,
      sqlite: `
          CREATE TABLE "BABBA" (
            "id" INTEGER PRIMARY KEY AUTOINCREMENT
          );
          CREATE TABLE "BABA" (
            "id" INTEGER PRIMARY KEY AUTOINCREMENT
          );
        `,
    };

    const seedConfig: SeedConfigRecord = {
      default: (connectionString) =>
        adapter.generateSeedConfig(connectionString, {
          select: `{ "${tableName[dialect] ?? tableName.default}": false }`,
        }),
      postgres: (connectionString) =>
        adapter.generateSeedConfig(connectionString, {
          select: `{ "${tableName[dialect] ?? tableName.default}": false }`,
        }),
    };

    const seedScript: SeedScriptRecord = {
      default: `
          import { createSeedClient } from '#seed'

          const seed = await createSeedClient()
          await seed.$resetDatabase({ "BABA": false })
        `,
      postgres: `
          import { createSeedClient } from '#seed'

          const seed = await createSeedClient()
          await seed.$resetDatabase({ "${tableName[dialect] ?? tableName.default}": false })
        `,
    };

    await expect(() =>
      setupProject({
        adapter,
        seedConfig: seedConfig[dialect] ?? seedConfig.default,
        databaseSchema: schema[dialect] ?? schema.default,
        seedScript: seedScript[dialect] ?? seedScript.default,
      }),
    ).rejects.toThrow(
      `'"${tableName[dialect] ?? tableName.default}"' does not exist in type 'SelectConfig'`,
    );
  });

  test("seed.$resetDatabase reset tables even if there is data with foreign keys in it", async () => {
    const schema: SchemaRecord = {
      default: `
          -- CreateTable
          CREATE TABLE "Account" (
              "id" TEXT NOT NULL,
              "email" TEXT NOT NULL,
              CONSTRAINT "Account_pkey" PRIMARY KEY ("id")
          );

          -- CreateTable
          CREATE TABLE "Password" (
              "id" TEXT NOT NULL,
              "salt" TEXT NOT NULL,
              "hash" TEXT NOT NULL,
              "accountId" TEXT NOT NULL,
              CONSTRAINT "Password_pkey" PRIMARY KEY ("id"),
              CONSTRAINT "Password_accountId_fkey" FOREIGN KEY ("accountId") REFERENCES "Account"("id") ON DELETE RESTRICT ON UPDATE CASCADE
          );

          -- CreateIndex
          CREATE UNIQUE INDEX "Account_email_key" ON "Account"("email");

          -- CreateIndex
          CREATE UNIQUE INDEX "Password_accountId_key" ON "Password"("accountId");
        `,
      sqlite: `
          -- CreateTable
          CREATE TABLE "Account" (
              "id" TEXT NOT NULL PRIMARY KEY,
              "email" TEXT NOT NULL
          );

          -- CreateTable
          CREATE TABLE "Password" (
              "id" TEXT NOT NULL PRIMARY KEY,
              "salt" TEXT NOT NULL,
              "hash" TEXT NOT NULL,
              "accountId" TEXT NOT NULL,
              CONSTRAINT "Password_accountId_fkey" FOREIGN KEY ("accountId") REFERENCES "Account" ("id") ON DELETE RESTRICT ON UPDATE CASCADE
          );

          -- CreateIndex
          CREATE UNIQUE INDEX "Account_email_key" ON "Account"("email");

          -- CreateIndex
          CREATE UNIQUE INDEX "Password_accountId_key" ON "Password"("accountId");
        `,
    };

    const seedScript: SeedScriptRecord = {
      default: `
          import { createSeedClient } from '#seed'

          const seed = await createSeedClient()
          await seed.$resetDatabase()
        `,
    };

    const { db, runSeedScript } = await setupProject({
      adapter,
      databaseSchema: schema[dialect] ?? schema.default,
    });

    // We insert some data in our database
    await db.execute(
      `INSERT INTO "Account" (id,email) VALUES ('cc7ebf70-44ca-5e4a-a8f3-37def829095a', 'Donny.Keeling37878@likely-umbrella.net');`,
    );
    await db.execute(
      `INSERT INTO "Password" (id,salt,hash,"accountId") VALUES ('4a96e682-0766-5a91-8e43-faea1fb340a1', '1234567', '123456', 'cc7ebf70-44ca-5e4a-a8f3-37def829095a');`,
    );

    await runSeedScript(seedScript[dialect] ?? seedScript.default);

    expect((await db.query('SELECT * FROM "Account"')).length).toBe(0);
    expect((await db.query('SELECT * FROM "Password"')).length).toBe(0);
  });

  if (dialect === "postgres") {
    test("seed.$resetDatabase should reset all schemas and tables per default", async () => {
      const seedScript = `
      import { createSeedClient } from '#seed'
      const seed = await createSeedClient()
      await seed.$resetDatabase()
      await seed.teams((x) => x(2, {
        players: (x) => x(3)
      }));
      await seed.games((x) => x(3));
    `;
      const { db, runSeedScript } = await setupProject({
        adapter,
        databaseSchema: `
          CREATE SCHEMA IF NOT EXISTS hdb_catalog;
          CREATE TABLE hdb_catalog."SystemSettings" (
            "settingKey" VARCHAR(255) PRIMARY KEY,
            "settingValue" TEXT NOT NULL
          );

          CREATE TABLE hdb_catalog."AuditLog" (
            "logId" SERIAL PRIMARY KEY,
            "action" TEXT NOT NULL,
            "timestamp" TIMESTAMP DEFAULT CURRENT_TIMESTAMP,
            "userId" INTEGER
          );

          INSERT INTO hdb_catalog."SystemSettings" ("settingKey", "settingValue") VALUES
          ('theme', 'dark'),
          ('retryInterval', '30');

          INSERT INTO hdb_catalog."AuditLog" ("action", "userId") VALUES
          ('System Start', NULL),
          ('Initial Configuration', NULL);

          CREATE TABLE "Team" (
            "id" SERIAL PRIMARY KEY
          );
          CREATE TABLE "Player" (
            "id" BIGSERIAL PRIMARY KEY,
            "teamId" integer NOT NULL REFERENCES "Team"("id"),
            "name" text NOT NULL
          );
          CREATE TABLE "Game" (
            "id" INTEGER GENERATED ALWAYS AS IDENTITY PRIMARY KEY
          );
        `,
        seedScript,
      });
      expect((await db.query('SELECT * FROM "Player"')).length).toEqual(6);
      expect(
        (await db.query('SELECT * FROM hdb_catalog."AuditLog"')).length,
      ).toEqual(0);
      expect(
        (await db.query('SELECT * FROM hdb_catalog."SystemSettings"')).length,
      ).toEqual(0);
      // Should be able to re-run the seed script again thanks to the $resetDatabase
      await runSeedScript(seedScript);
      expect((await db.query('SELECT * FROM "Player"')).length).toEqual(6);
    });

    test("seed.$resetDatabase should not reset config excluded schema", async () => {
      const seedConfig = (connectionString: string) =>
        adapter.generateSeedConfig(connectionString, {
          select: `{ "hdb_catalog.*": false }`,
        });

      const seedScript = `
      import { createSeedClient } from "#seed"
      const seed = await createSeedClient()
      await seed.$resetDatabase()
      await seed.teams((x) => x(2, {
        players: (x) => x(3)
      }));
      await seed.games((x) => x(3));
    `;
      const { db, runSeedScript } = await setupProject({
        adapter,
        databaseSchema: `
          CREATE SCHEMA IF NOT EXISTS hdb_catalog;
          CREATE TABLE hdb_catalog."SystemSettings" (
            "settingKey" VARCHAR(255) PRIMARY KEY,
            "settingValue" TEXT NOT NULL
          );

          CREATE TABLE hdb_catalog."AuditLog" (
            "logId" SERIAL PRIMARY KEY,
            "action" TEXT NOT NULL,
            "timestamp" TIMESTAMP DEFAULT CURRENT_TIMESTAMP,
            "userId" INTEGER
          );

          INSERT INTO hdb_catalog."SystemSettings" ("settingKey", "settingValue") VALUES
          ('theme', 'dark'),
          ('retryInterval', '30');

          INSERT INTO hdb_catalog."AuditLog" ("action", "userId") VALUES
          ('System Start', NULL),
          ('Initial Configuration', NULL);

          CREATE TABLE "Team" (
            "id" SERIAL PRIMARY KEY
          );
          CREATE TABLE "Player" (
            "id" BIGSERIAL PRIMARY KEY,
            "teamId" integer NOT NULL REFERENCES "Team"("id"),
            "name" text NOT NULL
          );
          CREATE TABLE "Game" (
            "id" INTEGER GENERATED ALWAYS AS IDENTITY PRIMARY KEY
          );
        `,
        seedConfig,
        seedScript,
      });
      expect((await db.query('SELECT * FROM "Player"')).length).toEqual(6);
      expect(
        (await db.query('SELECT * FROM hdb_catalog."AuditLog"')).length,
      ).toEqual(2);
      expect(
        (await db.query('SELECT * FROM hdb_catalog."SystemSettings"')).length,
      ).toEqual(2);
      // Should be able to re-run the seed script again thanks to the $resetDatabase
      await runSeedScript(seedScript);
      expect((await db.query('SELECT * FROM "Player"')).length).toEqual(6);
    });

    test("seed.$resetDatabase should not reset config excluded table", async () => {
      const seedConfig = (connectionString: string) =>
        adapter.generateSeedConfig(connectionString, {
          select: `{ "hdb_catalog.SystemSettings": false }`,
        });
      const seedScript = `
      import { createSeedClient } from "#seed"
      const seed = await createSeedClient()
      await seed.$resetDatabase()
      await seed.teams((x) => x(2, {
        players: (x) => x(3)
      }));
      await seed.games((x) => x(3));
    `;
      const { db, runSeedScript } = await setupProject({
        adapter,
        databaseSchema: `
          CREATE SCHEMA IF NOT EXISTS hdb_catalog;
          CREATE TABLE hdb_catalog."SystemSettings" (
            "settingKey" VARCHAR(255) PRIMARY KEY,
            "settingValue" TEXT NOT NULL
          );

          CREATE TABLE hdb_catalog."AuditLog" (
            "logId" SERIAL PRIMARY KEY,
            "action" TEXT NOT NULL,
            "timestamp" TIMESTAMP DEFAULT CURRENT_TIMESTAMP,
            "userId" INTEGER
          );

          INSERT INTO hdb_catalog."SystemSettings" ("settingKey", "settingValue") VALUES
          ('theme', 'dark'),
          ('retryInterval', '30');

          INSERT INTO hdb_catalog."AuditLog" ("action", "userId") VALUES
          ('System Start', NULL),
          ('Initial Configuration', NULL);

          CREATE TABLE "Team" (
            "id" SERIAL PRIMARY KEY
          );
          CREATE TABLE "Player" (
            "id" BIGSERIAL PRIMARY KEY,
            "teamId" integer NOT NULL REFERENCES "Team"("id"),
            "name" text NOT NULL
          );
          CREATE TABLE "Game" (
            "id" INTEGER GENERATED ALWAYS AS IDENTITY PRIMARY KEY
          );
        `,
        seedConfig,
        seedScript,
      });
      expect((await db.query('SELECT * FROM "Player"')).length).toEqual(6);
      expect(
        (await db.query('SELECT * FROM hdb_catalog."AuditLog"')).length,
      ).toEqual(0);
      expect(
        (await db.query('SELECT * FROM hdb_catalog."SystemSettings"')).length,
      ).toEqual(2);
      // Should be able to re-run the seed script again thanks to the $resetDatabase
      await runSeedScript(seedScript);
      expect((await db.query('SELECT * FROM "Player"')).length).toEqual(6);
    });
  }
}<|MERGE_RESOLUTION|>--- conflicted
+++ resolved
@@ -11,21 +11,6 @@
   (connectionString: string) => string
 >;
 
-<<<<<<< HEAD
-describe.concurrent.each(adapterEntries)(
-  `e2e: api: %s`,
-  {
-    concurrent: true,
-  },
-  (dialect, adapter) => {
-    test("seed.$reset works as expected", async () => {
-      const schema: SchemaRecord = {
-        default: `
-            CREATE TABLE "user" (
-              "id" SERIAL PRIMARY KEY,
-              "email" text NOT NULL
-            );
-=======
 for (const [dialect, adapter] of adapterEntries) {
   const computeName = (name: string) => `e2e > api > ${dialect} > ${name}`;
   const test = (name: string, fn: TestFunction) => {
@@ -46,7 +31,6 @@
             "id" INTEGER PRIMARY KEY AUTOINCREMENT,
             "email" text NOT NULL
           );
->>>>>>> 08197faf
           `,
     };
 
