import { test as _test, type TestFunction, expect } from "vitest";
import { adapters } from "#test/adapters.js";
import { setupProject } from "#test/setupProject.js";

const adapter = adapters.postgres;

<<<<<<< HEAD
describe(
  `e2e: postgres-specific`,
  {
    concurrent: true,
  },
  () => {
    test("generates valid sequences for tables with ids as sequences or identity", async () => {
      const { db } = await setupProject({
        adapter,
        databaseSchema: `
          CREATE TABLE "Team" (
            "id" SERIAL PRIMARY KEY
          );
          CREATE TABLE "Player" (
            "id" BIGSERIAL PRIMARY KEY,
            "teamId" integer NOT NULL REFERENCES "Team"("id"),
            "name" text NOT NULL
          );
          CREATE TABLE "Game" (
            "id" INTEGER GENERATED ALWAYS AS IDENTITY PRIMARY KEY
          );
        `,
        seedScript: `
          import { createSeedClient } from '#seed'
            const seed = await createSeedClient({ dryRun: false })
            await seed.teams((x) => x(2, {
              players: (x) => x(3)
            }));
            await seed.games((x) => x(3));
          `,
      });

      const teams = await db.query<{ id: number }>('SELECT * FROM "Team"');
      const players = await db.query<{
        id: number;
        name: string;
        teamId: number;
      }>('SELECT * FROM "Player"');
      const games = await db.query<{ id: number }>('SELECT * FROM "Game"');
      expect(teams.length).toEqual(2); // Expected number of teams
      expect(players.length).toEqual(6); // Expected number of players
      expect(games.length).toEqual(3); // Expected number of games
      const teamIDs = teams.map((row) => Number(row.id)).sort((a, b) => a - b);
      const playerIDs = players
        .map((row) => Number(row.id))
        .sort((a, b) => a - b);
      const gameIDs = games.map((row) => Number(row.id)).sort((a, b) => a - b);

      expect(teamIDs).toEqual([1, 2]);
      expect(playerIDs).toEqual([1, 2, 3, 4, 5, 6]);
      expect(gameIDs).toEqual([1, 2, 3]);
    });
    test("works with multiple schemas", async () => {
      const { db } = await setupProject({
        adapter,
        databaseSchema: `
          CREATE SCHEMA "other";
          CREATE TABLE "public"."User" (
            "id" uuid not null primary key
          );
          CREATE TABLE "other"."Post" (
            "id" uuid not null primary key
          );
        `,
        seedScript: `
          import { createSeedClient } from '#seed'

          const seed = await createSeedClient()

          await seed.users((x) => x(2))
          await seed.posts((x) => x(2))
        `,
      });

      expect((await db.query('select * from "User"')).length).toEqual(2);

      expect((await db.query('select * from "other"."Post"')).length).toEqual(
        2,
      );
    });

    test("work with citext pg type", async () => {
      const { db } = await setupProject({
        adapter,
        databaseSchema: `
          CREATE EXTENSION citext;
          CREATE TABLE "user" (
            "id" SERIAL PRIMARY KEY,
            "email" citext NOT NULL
          );
        `,
        seedScript: `
          import { createSeedClient } from "#seed"
          const seed = await createSeedClient()
          await seed.users((x) => x(2))
        `,
      });

      // Check if the tables have been populated with the correct number of entries
      expect((await db.query('SELECT * FROM "user"')).length).toEqual(2);
    });

    test("inflection with singular vs plural", async () => {
      const { db } = await setupProject({
        adapter,
        databaseSchema: `
          CREATE TABLE public."user" (
            "user_id" SERIAL PRIMARY KEY,
            "foo" INTEGER NOT NULL
          );
          CREATE SCHEMA "auth";
          CREATE TABLE auth."users" (
            "user_id" SERIAL PRIMARY KEY,
            "bar" INTEGER NOT NULL
          );
        `,
        seedScript: `
          import { createSeedClient } from "#seed"
          const seed = await createSeedClient()
          await seed.publicUsers(x => x(2))
          await seed.authUsers(x => x(2))
=======
const computeName = (name: string) => `e2e > api > postgres > ${name}`;
const test = (name: string, fn: TestFunction) => {
  // eslint-disable-next-line vitest/expect-expect, vitest/valid-title
  _test.concurrent(computeName(name), fn);
};

test("generates valid sequences for tables with ids as sequences or identity", async () => {
  const { db } = await setupProject({
    adapter,
    databaseSchema: `
        CREATE TABLE "Team" (
          "id" SERIAL PRIMARY KEY
        );
        CREATE TABLE "Player" (
          "id" BIGSERIAL PRIMARY KEY,
          "teamId" integer NOT NULL REFERENCES "Team"("id"),
          "name" text NOT NULL
        );
        CREATE TABLE "Game" (
          "id" INTEGER GENERATED ALWAYS AS IDENTITY PRIMARY KEY
        );
      `,
    seedScript: `
        import { createSeedClient } from '#seed'
          const seed = await createSeedClient({ dryRun: false })
          await seed.teams((x) => x(2, {
            players: (x) => x(3)
          }));
          await seed.games((x) => x(3));
>>>>>>> 08197faf
        `,
  });

  const teams = await db.query<{ id: number }>('SELECT * FROM "Team"');
  const players = await db.query<{
    id: number;
    name: string;
    teamId: number;
  }>('SELECT * FROM "Player"');
  const games = await db.query<{ id: number }>('SELECT * FROM "Game"');
  expect(teams.length).toEqual(2); // Expected number of teams
  expect(players.length).toEqual(6); // Expected number of players
  expect(games.length).toEqual(3); // Expected number of games
  const teamIDs = teams.map((row) => Number(row.id)).sort((a, b) => a - b);
  const playerIDs = players.map((row) => Number(row.id)).sort((a, b) => a - b);
  const gameIDs = games.map((row) => Number(row.id)).sort((a, b) => a - b);

  expect(teamIDs).toEqual([1, 2]);
  expect(playerIDs).toEqual([1, 2, 3, 4, 5, 6]);
  expect(gameIDs).toEqual([1, 2, 3]);
});

test("works with multiple schemas", async () => {
  const { db } = await setupProject({
    adapter,
    databaseSchema: `
        CREATE SCHEMA "other";
        CREATE TABLE "public"."User" (
          "id" uuid not null primary key
        );
        CREATE TABLE "other"."Post" (
          "id" uuid not null primary key
        );
      `,
    seedScript: `
        import { createSeedClient } from '#seed'

        const seed = await createSeedClient()

        await seed.users((x) => x(2))
        await seed.posts((x) => x(2))
      `,
  });

  expect((await db.query('select * from "User"')).length).toEqual(2);

  expect((await db.query('select * from "other"."Post"')).length).toEqual(2);
});

test("work with citext pg type", async () => {
  const { db } = await setupProject({
    adapter,
    databaseSchema: `
        CREATE EXTENSION citext;
        CREATE TABLE "user" (
          "id" SERIAL PRIMARY KEY,
          "email" citext NOT NULL
        );
      `,
    seedScript: `
        import { createSeedClient } from "#seed"
        const seed = await createSeedClient()
        await seed.users((x) => x(2))
      `,
  });

  // Check if the tables have been populated with the correct number of entries
  expect((await db.query('SELECT * FROM "user"')).length).toEqual(2);
});

test("inflection with singular vs plural", async () => {
  const { db } = await setupProject({
    adapter,
    databaseSchema: `
        CREATE TABLE public."user" (
          "user_id" SERIAL PRIMARY KEY,
          "foo" INTEGER NOT NULL
        );
        CREATE SCHEMA "auth";
        CREATE TABLE auth."users" (
          "user_id" SERIAL PRIMARY KEY,
          "bar" INTEGER NOT NULL
        );
      `,
    seedScript: `
        import { createSeedClient } from "#seed"
        const seed = await createSeedClient()
        await seed.publicUsers(x => x(2))
        await seed.authUsers(x => x(2))
      `,
  });

  expect((await db.query('select * from public."user"')).length).toBe(2);
  expect((await db.query('select * from auth."users"')).length).toBe(2);
});

test("`generate` shows error message for unsolvable model name conflicts", async () => {
  await expect(
    setupProject({
      adapter,
      databaseSchema: `
    CREATE TABLE public."user" (
      "user_id" SERIAL PRIMARY KEY
    );

    CREATE TABLE public."users" (
      "user_id" SERIAL PRIMARY KEY
    );
  `,
    }),
  ).rejects.toThrow(/\* Alias "users" maps to: public\.user, public\.users/);
});<|MERGE_RESOLUTION|>--- conflicted
+++ resolved
@@ -4,129 +4,6 @@
 
 const adapter = adapters.postgres;
 
-<<<<<<< HEAD
-describe(
-  `e2e: postgres-specific`,
-  {
-    concurrent: true,
-  },
-  () => {
-    test("generates valid sequences for tables with ids as sequences or identity", async () => {
-      const { db } = await setupProject({
-        adapter,
-        databaseSchema: `
-          CREATE TABLE "Team" (
-            "id" SERIAL PRIMARY KEY
-          );
-          CREATE TABLE "Player" (
-            "id" BIGSERIAL PRIMARY KEY,
-            "teamId" integer NOT NULL REFERENCES "Team"("id"),
-            "name" text NOT NULL
-          );
-          CREATE TABLE "Game" (
-            "id" INTEGER GENERATED ALWAYS AS IDENTITY PRIMARY KEY
-          );
-        `,
-        seedScript: `
-          import { createSeedClient } from '#seed'
-            const seed = await createSeedClient({ dryRun: false })
-            await seed.teams((x) => x(2, {
-              players: (x) => x(3)
-            }));
-            await seed.games((x) => x(3));
-          `,
-      });
-
-      const teams = await db.query<{ id: number }>('SELECT * FROM "Team"');
-      const players = await db.query<{
-        id: number;
-        name: string;
-        teamId: number;
-      }>('SELECT * FROM "Player"');
-      const games = await db.query<{ id: number }>('SELECT * FROM "Game"');
-      expect(teams.length).toEqual(2); // Expected number of teams
-      expect(players.length).toEqual(6); // Expected number of players
-      expect(games.length).toEqual(3); // Expected number of games
-      const teamIDs = teams.map((row) => Number(row.id)).sort((a, b) => a - b);
-      const playerIDs = players
-        .map((row) => Number(row.id))
-        .sort((a, b) => a - b);
-      const gameIDs = games.map((row) => Number(row.id)).sort((a, b) => a - b);
-
-      expect(teamIDs).toEqual([1, 2]);
-      expect(playerIDs).toEqual([1, 2, 3, 4, 5, 6]);
-      expect(gameIDs).toEqual([1, 2, 3]);
-    });
-    test("works with multiple schemas", async () => {
-      const { db } = await setupProject({
-        adapter,
-        databaseSchema: `
-          CREATE SCHEMA "other";
-          CREATE TABLE "public"."User" (
-            "id" uuid not null primary key
-          );
-          CREATE TABLE "other"."Post" (
-            "id" uuid not null primary key
-          );
-        `,
-        seedScript: `
-          import { createSeedClient } from '#seed'
-
-          const seed = await createSeedClient()
-
-          await seed.users((x) => x(2))
-          await seed.posts((x) => x(2))
-        `,
-      });
-
-      expect((await db.query('select * from "User"')).length).toEqual(2);
-
-      expect((await db.query('select * from "other"."Post"')).length).toEqual(
-        2,
-      );
-    });
-
-    test("work with citext pg type", async () => {
-      const { db } = await setupProject({
-        adapter,
-        databaseSchema: `
-          CREATE EXTENSION citext;
-          CREATE TABLE "user" (
-            "id" SERIAL PRIMARY KEY,
-            "email" citext NOT NULL
-          );
-        `,
-        seedScript: `
-          import { createSeedClient } from "#seed"
-          const seed = await createSeedClient()
-          await seed.users((x) => x(2))
-        `,
-      });
-
-      // Check if the tables have been populated with the correct number of entries
-      expect((await db.query('SELECT * FROM "user"')).length).toEqual(2);
-    });
-
-    test("inflection with singular vs plural", async () => {
-      const { db } = await setupProject({
-        adapter,
-        databaseSchema: `
-          CREATE TABLE public."user" (
-            "user_id" SERIAL PRIMARY KEY,
-            "foo" INTEGER NOT NULL
-          );
-          CREATE SCHEMA "auth";
-          CREATE TABLE auth."users" (
-            "user_id" SERIAL PRIMARY KEY,
-            "bar" INTEGER NOT NULL
-          );
-        `,
-        seedScript: `
-          import { createSeedClient } from "#seed"
-          const seed = await createSeedClient()
-          await seed.publicUsers(x => x(2))
-          await seed.authUsers(x => x(2))
-=======
 const computeName = (name: string) => `e2e > api > postgres > ${name}`;
 const test = (name: string, fn: TestFunction) => {
   // eslint-disable-next-line vitest/expect-expect, vitest/valid-title
@@ -156,7 +33,6 @@
             players: (x) => x(3)
           }));
           await seed.games((x) => x(3));
->>>>>>> 08197faf
         `,
   });
 
