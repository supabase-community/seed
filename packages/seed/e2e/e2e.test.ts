import { describe, expect, test } from "vitest";
import { adapterEntries } from "#test/adapters.js";
import { setupProject } from "#test/setupProject.js";
import { type DialectRecordWithDefault } from "#test/types.js";

<<<<<<< HEAD
for (const [dialect, adapter] of adapterEntries) {
  describe.concurrent(
    `e2e: ${dialect}`,
    () => {
      test("generates", async () => {
        const { db } = await setupProject({
          adapter,
          databaseSchema: `
=======
describe.each(adapterEntries)(
  `e2e: %s`,
  {
    concurrent: true,
    timeout: 45000,
  },
  (dialect, adapter) => {
    test("generates", async () => {
      const { db } = await setupProject({
        adapter,
        databaseSchema: `
>>>>>>> 9aa47bbb
          CREATE TABLE "Organization" (
            "id" uuid not null primary key
          );
          CREATE TABLE "Member" (
            "id" uuid not null primary key,
            "organizationId" uuid not null references "Organization"("id"),
            "name" text not null
          );
        `,
        seedScript: `
          import { createSeedClient } from '#seed'

          const seed = await createSeedClient()

          await seed.organizations((x) => x(2, {
            members: (x) => x(3)
          }))
        `,
      });

      expect((await db.query('select * from "Organization"')).length).toEqual(
        2,
      );
      expect((await db.query('select * from "Member"')).length).toEqual(6);
    });

    test("dryRun outputs sql statements to stdout", async () => {
      const { db, stdout } = await setupProject({
        adapter,
        databaseSchema: `
            CREATE TABLE "Organization" (
              "id" uuid not null primary key
            );
            CREATE TABLE "Member" (
              "id" uuid not null primary key,
              "organizationId" uuid not null references "Organization"("id"),
              "name" text not null
            );
          `,
        seedScript: `
            import { createSeedClient } from '#seed'

            const seed = await createSeedClient({ dryRun: true })

            await seed.organizations((x) => x(2, {
              members: (x) => x(3)
            }))
          `,
      });

      expect((await db.query('select * from "Organization"')).length).toEqual(
        0,
      );

      expect((await db.query('select * from "Member"')).length).toEqual(0);

      for (const statement of stdout.split(";").filter(Boolean)) {
        await db.execute(statement);
      }

      expect((await db.query('select * from "Organization"')).length).toEqual(
        2,
      );

      expect((await db.query('select * from "Member"')).length).toEqual(6);
    });

    test("handle existing data in the database", async () => {
      const { db } = await setupProject({
        adapter,
        databaseSchema: `
          CREATE TABLE "Organization" (
            "id" uuid not null primary key
          );
          CREATE TABLE "Member" (
            "id" uuid not null primary key,
            "organizationId" uuid not null references "Organization"("id"),
            "name" text not null
          );
          INSERT INTO "Organization" VALUES ('18bcdaf9-afae-4b03-a7aa-203491acc950');
        `,
        seedScript: `
          import { createSeedClient } from '#seed'

          const seed = await createSeedClient()

          await seed.members((x) => x(5), { connect: { organizations: [{ id: '18bcdaf9-afae-4b03-a7aa-203491acc950' }] } })
        `,
      });

      expect((await db.query('select * from "Organization"')).length).toEqual(
        1,
      );

      expect((await db.query('select * from "Member"')).length).toEqual(5);
    });

    test.runIf(dialect !== "sqlite")("generates for char limits", async () => {
      const { db } = await setupProject({
        adapter,
        databaseSchema: `
          CREATE TABLE "User" (
            "id" uuid not null,
            "fullName" varchar(5) not null
          );
        `,
        seedScript: `
          import { createSeedClient } from '#seed'
          const seed = await createSeedClient()
          await seed.users([{}])
        `,
      });

      const [{ fullName }] = await db.query<{ fullName: string }>(
        'select * from "User"',
      );
      expect(fullName.length).toBeLessThanOrEqual(5);
    });

    test("option overriding", async () => {
      const { db } = await setupProject({
        adapter,
        databaseSchema: `
          CREATE TABLE "Thing" (
            "id" uuid not null primary key,
            "a" text not null,
            "b" text not null,
            "c" text not null
          );
        `,
        seedScript: `
          import { createSeedClient } from '#seed'

          const seed = await createSeedClient({
            models: {
              things: {
                data: {
                  a: 'client-a',
                  b: 'client-b',
                }
              }
            },
          })

          await seed.things([{}], {
            models: {
              things: {
                data: {
                  b: 'plan-b',
                }
              }
            }
          })
        `,
      });

      expect(await db.query('select * from "Thing"')).toEqual([
        expect.objectContaining({
          a: "client-a",
          b: "plan-b",
        }),
      ]);
    });

    test("connect option", async () => {
      const schema: DialectRecordWithDefault = {
        default: `
              CREATE TABLE student (
                student_id SERIAL PRIMARY KEY,
                first_name VARCHAR(50) NOT NULL,
                last_name VARCHAR(50) NOT NULL,
                email VARCHAR(100) NOT NULL,
                phone_number VARCHAR(15) NOT NULL
              );
              CREATE TABLE tutor (
                tutor_id SERIAL PRIMARY KEY,
                first_name VARCHAR(50) NOT NULL,
                last_name VARCHAR(50) NOT NULL,
                email VARCHAR(100) NOT NULL,
                phone_number VARCHAR(50) NOT NULL
              );
              CREATE TABLE lesson (
                lesson_id SERIAL PRIMARY KEY,
                lesson_type VARCHAR(50) NOT NULL,
                duration_minutes INT NOT NULL,
                price DECIMAL(10, 2) NOT NULL
              );
              CREATE TABLE booking (
                booking_id SERIAL PRIMARY KEY,
                student_id INT NOT NULL REFERENCES student(student_id),
                tutor_id INT NOT NULL REFERENCES tutor(tutor_id),
                lesson_id INT NOT NULL REFERENCES lesson(lesson_id),
                booking_date TIMESTAMP NOT NULL
              );
            `,
        sqlite: `
              CREATE TABLE student (
                student_id INTEGER PRIMARY KEY AUTOINCREMENT,
                first_name TEXT NOT NULL,
                last_name TEXT NOT NULL,
                email TEXT NOT NULL,
                phone_number TEXT NOT NULL
              );
              CREATE TABLE tutor (
                tutor_id INTEGER PRIMARY KEY AUTOINCREMENT,
                first_name TEXT NOT NULL,
                last_name TEXT NOT NULL,
                email TEXT NOT NULL,
                phone_number TEXT NOT NULL
              );
              CREATE TABLE lesson (
                lesson_id INTEGER PRIMARY KEY AUTOINCREMENT,
                lesson_type TEXT NOT NULL,
                duration_minutes INT NOT NULL,
                price DECIMAL(10, 2) NOT NULL
              );
              CREATE TABLE booking (
                booking_id INTEGER PRIMARY KEY AUTOINCREMENT,
                student_id INT NOT NULL REFERENCES student(student_id),
                tutor_id INT NOT NULL REFERENCES tutor(tutor_id),
                lesson_id INT NOT NULL REFERENCES lesson(lesson_id),
                booking_date TIMESTAMP NOT NULL
              );
            `,
      };
      const { db } = await setupProject({
        adapter,
        databaseSchema: schema[dialect] ?? schema.default,
        seedScript: `
          import { createSeedClient } from '#seed'
          const seed = await createSeedClient()
          await seed.tutors([{}, {}])
          await seed.students(c => c(1))
          await seed.bookings(c => c(2), { connect: true })
        `,
      });

      const tutors = await db.query('select * from "tutor"');
      const students = await db.query<{ student_id: string }>(
        'select * from "student"',
      );
      const bookings = await db.query<{ student_id: string }>(
        'select * from "booking"',
      );
      expect(tutors.length).toEqual(2);
      expect(students.length).toEqual(1);
      expect(bookings.length).toEqual(2);
      expect(bookings[0].student_id).toEqual(students[0].student_id);
      expect(bookings[1].student_id).toEqual(students[0].student_id);
    });

    test("default field ordering for `data` in generate callback", async () => {
      const { db } = await setupProject({
        adapter,
        databaseSchema: `
          CREATE TABLE "Organization" (
            "id" serial not null primary key
          );
          CREATE TABLE "Member" (
            "result" text not null,
            "id" serial not null primary key,
            "organizationId" int not null references "Organization"("id"),
            "fromPlanOptions" text not null,
            "fromPlanDescription1" text not null,
            "fromPlanDescription2" text not null,
            "fromClientOptions" text not null,
            "notInPlanDescription" text not null
          );
        `,
        seedScript: `
          import { createSeedClient } from "#seed"

          const seed = await createSeedClient({
            models: {
              members: {
                data: {
                  fromClientOptions: () => 'fromClientOptionsValue'
                }
              }
            }
          })

          await seed.members((x) => x(1, {
            fromPlanDescription1: () => 'fromPlanDescription1Value',
            fromPlanDescription2: () => 'fromPlanDescription2Value',
            result: ({ data }) => JSON.stringify(Object.keys(data))
          }), {
            models: {
              members: {
                data: {
                  fromPlanOptions: () => 'fromPlanOptionsValue'
                }
              }
            }
          })
        `,
      });

      const [row] = await db.query<{ result: string }>(
        'SELECT result FROM "Member"',
      );

      expect(JSON.parse(row.result)).toEqual([
        "organizationId",
        "id",
        "notInPlanDescription",
        "fromClientOptions",
        "fromPlanOptions",
        "fromPlanDescription1",
        "fromPlanDescription2",
      ]);
    });

    test("compatibility with externally inserted data", async () => {
      // context(justinvdm, 24 Jan 2024): We use `user_id` as a field name to
      // make sure any field aliasing / renaming we do (e.g. to camel case)
      // does not affect how sequences are found and updated
      const schema: DialectRecordWithDefault = {
        default: `
            CREATE TABLE "User" (
              "user_id" SERIAL PRIMARY KEY
            );
            `,
        sqlite: `
            CREATE TABLE "User" (
              "user_id" INTEGER PRIMARY KEY AUTOINCREMENT
            );
          `,
      };

      const { db, runSeedScript } = await setupProject({
        adapter,
        databaseSchema: schema[dialect] ?? schema.default,
      });

      await db.execute('insert into "User" DEFAULT VALUES');

      await runSeedScript(`
          import { createSeedClient } from "#seed"

          const seed = await createSeedClient()

          // context(justinvdm, 19 Mar 2024): db is not typed as part of codegen-ed
          // types since it is internal, but over here we need a way to execute
          // queries against the same db, and db gives us a straightforward
          // way to do this
          const db = (seed as any).db

          await db.execute('insert into "User" DEFAULT VALUES')
          await db.execute('insert into "User" DEFAULT VALUES')

          await seed.$transaction(async seed => {
            await seed.users(x => x(2))
          })
        `);

      const rows = await db.query('select * from "User"');

      expect(rows).toEqual([
        { user_id: 1 },
        { user_id: 2 },
        { user_id: 3 },
        { user_id: 4 },
        { user_id: 5 },
      ]);
    });

    test("seeds are unique per seed.<modelName> call", async () => {
      const { db } = await setupProject({
        adapter,
        databaseSchema: `
            create table users (
              id uuid not null primary key,
              confirmation_token text
            );

            create unique index confirmation_token_idx on users (confirmation_token);
          `,
        seedScript: `
        import { createSeedClient } from "#seed"
        const seed = await createSeedClient()
        await seed.$resetDatabase()
        await seed.users([{}])
        await seed.users([{}])
      `,
      });

      const rows = await db.query('select * from "users"');
      expect(rows.length).toEqual(2);
    });

    test("table attributes (name, columns) contain spaces with inflection enabled", async () => {
      const { db } = await setupProject({
        adapter,
        databaseSchema: `
            create table "contracts " (
              id uuid not null primary key,
              "contract type" text not null
            );
            create table "yo lo" (
              id uuid not null primary key
            );
          `,
        seedScript: `
            import { createSeedClient } from "#seed"
            const seed = await createSeedClient()
            await seed.$resetDatabase()
            await seed.contracts([{ contractType: "VIP" }])
            await seed.yoLos([{}])
          `,
      });

      const contracts = await db.query(`select * from "contracts "`);
      const yoLos = await db.query(`select * from "yo lo"`);
      expect(contracts).toEqual([
        expect.objectContaining({ "contract type": "VIP" }),
      ]);
      expect(yoLos.length).toEqual(1);
    });

    // TODO: support spaces when inflection is disabled
    test.skip("table attributes (name, columns) contain spaces with inflection disabled", async () => {
      const { db } = await setupProject({
        adapter,
        seedConfig: (connectionString) =>
          adapter.generateSeedConfig(connectionString, {
            alias: "{ inflection: false }",
          }),
        databaseSchema: `
            create table "contracts " (
              id uuid not null primary key,
              "contract type" text not null
            );
            create table "yo lo" (
              id uuid not null primary key
            );
          `,
        seedScript: `
            import { createSeedClient } from "#seed"
            const seed = await createSeedClient()
            await seed.$resetDatabase()
            await seed["contracts "]([{ "contract type": "VIP" }])
            await seed["yo lo"]([{}])
          `,
      });

      const contracts = await db.query(`select * from "contracts "`);
      const yoLos = await db.query(`select * from "yo lo"`);
      expect(contracts).toEqual([
        expect.objectContaining({ "contract type": "VIP" }),
      ]);
      expect(yoLos.length).toEqual(1);
    });
  },
);<|MERGE_RESOLUTION|>--- conflicted
+++ resolved
@@ -3,16 +3,6 @@
 import { setupProject } from "#test/setupProject.js";
 import { type DialectRecordWithDefault } from "#test/types.js";
 
-<<<<<<< HEAD
-for (const [dialect, adapter] of adapterEntries) {
-  describe.concurrent(
-    `e2e: ${dialect}`,
-    () => {
-      test("generates", async () => {
-        const { db } = await setupProject({
-          adapter,
-          databaseSchema: `
-=======
 describe.each(adapterEntries)(
   `e2e: %s`,
   {
@@ -24,7 +14,6 @@
       const { db } = await setupProject({
         adapter,
         databaseSchema: `
->>>>>>> 9aa47bbb
           CREATE TABLE "Organization" (
             "id" uuid not null primary key
           );
