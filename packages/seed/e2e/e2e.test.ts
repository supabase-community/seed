--- conflicted
+++ resolved
@@ -3,18 +3,6 @@
 import { setupProject } from "#test/setupProject.js";
 import { type DialectRecordWithDefault } from "#test/types.js";
 
-<<<<<<< HEAD
-describe.concurrent.each(adapterEntries)(
-  `e2e: %s`,
-  {
-    concurrent: true,
-  },
-  (dialect, adapter) => {
-    test("generates", async () => {
-      const { db } = await setupProject({
-        adapter,
-        databaseSchema: `
-=======
 for (const [dialect, adapter] of adapterEntries) {
   const computeName = (name: string) => `e2e > ${dialect} > ${name}`;
   const test = (name: string, fn: TestFunction) => {
@@ -54,7 +42,6 @@
     const { db, stdout } = await setupProject({
       adapter,
       databaseSchema: `
->>>>>>> 08197faf
           CREATE TABLE "Organization" (
             "id" uuid not null primary key
           );
