import { test as _test, type TestFunction, expect } from "vitest";
import { adapterEntries } from "#test/adapters.js";
import { setupProject } from "#test/setupProject.js";
import { type DialectRecordWithDefault } from "#test/types.js";

for (const [dialect, adapter] of adapterEntries) {
  const computeName = (name: string) => `e2e > ${dialect} > ${name}`;
  const test = (name: string, fn: TestFunction) => {
    // eslint-disable-next-line vitest/expect-expect, vitest/valid-title
    _test.concurrent(computeName(name), fn);
  };

  test("generates", async () => {
    const { db } = await setupProject({
      adapter,
      databaseSchema: `
        CREATE TABLE "Organization" (
          "id" uuid not null primary key
        );
        CREATE TABLE "Member" (
          "id" uuid not null primary key,
          "organizationId" uuid not null references "Organization"("id"),
          "name" text not null
        );
      `,
      seedScript: `
        import { createSeedClient } from '#seed'

        const seed = await createSeedClient()

        await seed.organizations((x) => x(2, {
          members: (x) => x(3)
        }))
      `,
    });

    expect((await db.query('select * from "Organization"')).length).toEqual(2);
    expect((await db.query('select * from "Member"')).length).toEqual(6);
  });

  test("dryRun outputs sql statements to stdout", async () => {
    const { db, stdout } = await setupProject({
      adapter,
      databaseSchema: `
          CREATE TABLE "Organization" (
            "id" uuid not null primary key
          );
          CREATE TABLE "Member" (
            "id" uuid not null primary key,
            "organizationId" uuid not null references "Organization"("id"),
            "name" text not null
          );
        `,
      seedScript: `
          import { createSeedClient } from '#seed'

          const seed = await createSeedClient({ dryRun: true })

          await seed.organizations((x) => x(2, {
            members: (x) => x(3)
          }))
        `,
    });

    expect((await db.query('select * from "Organization"')).length).toEqual(0);

    expect((await db.query('select * from "Member"')).length).toEqual(0);

    for (const statement of stdout.split(";").filter(Boolean)) {
      await db.execute(statement);
    }

    expect((await db.query('select * from "Organization"')).length).toEqual(2);

    expect((await db.query('select * from "Member"')).length).toEqual(6);
  });

  test("handle existing data in the database", async () => {
    const { db } = await setupProject({
      adapter,
      databaseSchema: `
        CREATE TABLE "Organization" (
          "id" uuid not null primary key
        );
        CREATE TABLE "Member" (
          "id" uuid not null primary key,
          "organizationId" uuid not null references "Organization"("id"),
          "name" text not null
        );
        INSERT INTO "Organization" VALUES ('18bcdaf9-afae-4b03-a7aa-203491acc950');
      `,
      seedScript: `
        import { createSeedClient } from '#seed'

        const seed = await createSeedClient()

        await seed.members((x) => x(5), { connect: { organizations: [{ id: '18bcdaf9-afae-4b03-a7aa-203491acc950' }] } })
      `,
    });

    expect((await db.query('select * from "Organization"')).length).toEqual(1);

    expect((await db.query('select * from "Member"')).length).toEqual(5);
  });

  if (dialect !== "sqlite") {
    test("generates for char limits", async () => {
      const { db } = await setupProject({
        adapter,
        databaseSchema: `
          CREATE TABLE "User" (
            "id" uuid not null,
            "fullName" varchar(5) not null
          );
        `,
        seedScript: `
          import { createSeedClient } from '#seed'
          const seed = await createSeedClient()
          await seed.users([{}])
        `,
      });

      const [{ fullName }] = await db.query<{ fullName: string }>(
        'select * from "User"',
      );
      expect(fullName.length).toBeLessThanOrEqual(5);
    });
  }

  test("option overriding", async () => {
    const { db } = await setupProject({
      adapter,
      databaseSchema: `
        CREATE TABLE "Thing" (
          "id" uuid not null primary key,
          "a" text not null,
          "b" text not null,
          "c" text not null
        );
      `,
      seedScript: `
        import { createSeedClient } from '#seed'

        const seed = await createSeedClient({
          models: {
            things: {
              data: {
                a: 'client-a',
                b: 'client-b',
              }
            }
          },
        })

        await seed.things([{}], {
          models: {
            things: {
              data: {
                b: 'plan-b',
              }
            }
          }
        })
      `,
    });

    expect(await db.query('select * from "Thing"')).toEqual([
      expect.objectContaining({
        a: "client-a",
        b: "plan-b",
      }),
    ]);
  });

  test("connect option", async () => {
    const schema: DialectRecordWithDefault = {
      default: `
            CREATE TABLE student (
              student_id SERIAL PRIMARY KEY,
              first_name VARCHAR(50) NOT NULL,
              last_name VARCHAR(50) NOT NULL,
              email VARCHAR(100) NOT NULL,
              phone_number VARCHAR(15) NOT NULL
            );
            CREATE TABLE tutor (
              tutor_id SERIAL PRIMARY KEY,
              first_name VARCHAR(50) NOT NULL,
              last_name VARCHAR(50) NOT NULL,
              email VARCHAR(100) NOT NULL,
              phone_number VARCHAR(50) NOT NULL
            );
            CREATE TABLE lesson (
              lesson_id SERIAL PRIMARY KEY,
              lesson_type VARCHAR(50) NOT NULL,
              duration_minutes INT NOT NULL,
              price DECIMAL(10, 2) NOT NULL
            );
            CREATE TABLE booking (
              booking_id SERIAL PRIMARY KEY,
              student_id INT NOT NULL REFERENCES student(student_id),
              tutor_id INT NOT NULL REFERENCES tutor(tutor_id),
              lesson_id INT NOT NULL REFERENCES lesson(lesson_id),
              booking_date TIMESTAMP NOT NULL
            );
          `,
      sqlite: `
            CREATE TABLE student (
              student_id INTEGER PRIMARY KEY AUTOINCREMENT,
              first_name TEXT NOT NULL,
              last_name TEXT NOT NULL,
              email TEXT NOT NULL,
              phone_number TEXT NOT NULL
            );
            CREATE TABLE tutor (
              tutor_id INTEGER PRIMARY KEY AUTOINCREMENT,
              first_name TEXT NOT NULL,
              last_name TEXT NOT NULL,
              email TEXT NOT NULL,
              phone_number TEXT NOT NULL
            );
            CREATE TABLE lesson (
              lesson_id INTEGER PRIMARY KEY AUTOINCREMENT,
              lesson_type TEXT NOT NULL,
              duration_minutes INT NOT NULL,
              price DECIMAL(10, 2) NOT NULL
            );
            CREATE TABLE booking (
              booking_id INTEGER PRIMARY KEY AUTOINCREMENT,
              student_id INT NOT NULL REFERENCES student(student_id),
              tutor_id INT NOT NULL REFERENCES tutor(tutor_id),
              lesson_id INT NOT NULL REFERENCES lesson(lesson_id),
              booking_date TIMESTAMP NOT NULL
            );
          `,
    };
    const { db } = await setupProject({
      adapter,
      databaseSchema: schema[dialect] ?? schema.default,
      seedScript: `
        import { createSeedClient } from '#seed'
        const seed = await createSeedClient()
        await seed.tutors([{}, {}])
        await seed.students(c => c(1))
        await seed.bookings(c => c(2), { connect: true })
      `,
    });

    const tutors = await db.query('select * from "tutor"');
    const students = await db.query<{ student_id: string }>(
      'select * from "student"',
    );
    const bookings = await db.query<{ student_id: string }>(
      'select * from "booking"',
    );
    expect(tutors.length).toEqual(2);
    expect(students.length).toEqual(1);
    expect(bookings.length).toEqual(2);
    expect(bookings[0].student_id).toEqual(students[0].student_id);
    expect(bookings[1].student_id).toEqual(students[0].student_id);
  });

  test("default field ordering for `data` in generate callback", async () => {
    const { db } = await setupProject({
      adapter,
      databaseSchema: `
        CREATE TABLE "Organization" (
          "id" serial not null primary key
        );
        CREATE TABLE "Member" (
          "result" text not null,
          "id" serial not null primary key,
          "organizationId" int not null references "Organization"("id"),
          "fromPlanOptions" text not null,
          "fromPlanDescription1" text not null,
          "fromPlanDescription2" text not null,
          "fromClientOptions" text not null,
          "notInPlanDescription" text not null
        );
      `,
      seedScript: `
        import { createSeedClient } from "#seed"

        const seed = await createSeedClient({
          models: {
            members: {
              data: {
                fromClientOptions: () => 'fromClientOptionsValue'
              }
            }
          }
        })

        await seed.members((x) => x(1, {
          fromPlanDescription1: () => 'fromPlanDescription1Value',
          fromPlanDescription2: () => 'fromPlanDescription2Value',
          result: ({ data }) => JSON.stringify(Object.keys(data))
        }), {
          models: {
            members: {
              data: {
                fromPlanOptions: () => 'fromPlanOptionsValue'
              }
            }
          }
        })
      `,
    });

    const [row] = await db.query<{ result: string }>(
      'SELECT result FROM "Member"',
    );

    expect(JSON.parse(row.result)).toEqual([
      "organizationId",
      "id",
      "notInPlanDescription",
      "fromClientOptions",
      "fromPlanOptions",
      "fromPlanDescription1",
      "fromPlanDescription2",
    ]);
  });

  _test.skip(
    // eslint-disable-next-line vitest/valid-title
    computeName("compatibility with externally inserted data"),
    async () => {
      // context(justinvdm, 24 Jan 2024): We use `user_id` as a field name to
      // make sure any field aliasing / renaming we do (e.g. to camel case)
      // does not affect how sequences are found and updated
      const schema: DialectRecordWithDefault = {
        default: `
          CREATE TABLE "User" (
            "user_id" SERIAL PRIMARY KEY
          );
          `,
        sqlite: `
          CREATE TABLE "User" (
            "user_id" INTEGER PRIMARY KEY AUTOINCREMENT
          );
        `,
      };

      const { db, runSeedScript } = await setupProject({
        adapter,
        databaseSchema: schema[dialect] ?? schema.default,
      });

      await db.execute('insert into "User" DEFAULT VALUES');

      await runSeedScript(`
        import { createSeedClient } from "#seed"

        const seed = await createSeedClient()

        // context(justinvdm, 19 Mar 2024): db is not typed as part of codegen-ed
        // types since it is internal, but over here we need a way to execute
        // queries against the same db, and db gives us a straightforward
        // way to do this
        const db = (seed as any).db

        await db.execute('insert into "User" DEFAULT VALUES')
        await db.execute('insert into "User" DEFAULT VALUES')

        await seed.$transaction(async seed => {
          await seed.users(x => x(2))
        })
      `);

      const rows = await db.query('select * from "User"');

      expect(rows).toEqual([
        { user_id: 1 },
        { user_id: 2 },
        { user_id: 3 },
        { user_id: 4 },
        { user_id: 5 },
      ]);
    },
  );

  test("seeds are unique per seed.<modelName> call", async () => {
    const { db } = await setupProject({
      adapter,
      databaseSchema: `
          create table users (
            id uuid not null primary key,
            confirmation_token text
          );

          create unique index confirmation_token_idx on users (confirmation_token);
        `,
      seedScript: `
      import { createSeedClient } from "#seed"
      const seed = await createSeedClient()
      await seed.$resetDatabase()
      await seed.users([{}])
      await seed.users([{}])
    `,
    });

    const rows = await db.query('select * from "users"');
    expect(rows.length).toEqual(2);
  });

  test("table attributes (name, columns) contain spaces with inflection enabled", async () => {
    const { db } = await setupProject({
      adapter,
      databaseSchema: `
          create table "contracts " (
            id uuid not null primary key,
            "contract type" text not null
          );
          create table "yo lo" (
            id uuid not null primary key
          );
        `,
      seedScript: `
          import { createSeedClient } from "#seed"
          const seed = await createSeedClient()
          await seed.$resetDatabase()
          await seed.contracts([{ contractType: "VIP" }])
          await seed.yoLos([{}])
        `,
    });

    const contracts = await db.query(`select * from "contracts "`);
    const yoLos = await db.query(`select * from "yo lo"`);
    expect(contracts).toEqual([
      expect.objectContaining({ "contract type": "VIP" }),
    ]);
    expect(yoLos.length).toEqual(1);
  });

  // TODO: support spaces when inflection is disabled
  _test.concurrent.skip(
    // eslint-disable-next-line vitest/valid-title
    computeName(
      "table attributes (name, columns) contain spaces with inflection disabled",
    ),
    async () => {
      const { db } = await setupProject({
        adapter,
        seedConfig: (connectionString) =>
          adapter.generateSeedConfig(connectionString, {
            alias: "{ inflection: false }",
          }),
        databaseSchema: `
          create table "contracts " (
            id uuid not null primary key,
            "contract type" text not null
          );
          create table "yo lo" (
            id uuid not null primary key
          );
        `,
        seedScript: `
          import { createSeedClient } from "#seed"
          const seed = await createSeedClient()
          await seed.$resetDatabase()
          await seed["contracts "]([{ "contract type": "VIP" }])
          await seed["yo lo"]([{}])
        `,
      });

<<<<<<< HEAD
      test("basic path connection", async () => {
        const { db } = await setupProject({
          adapter,
          databaseSchema: `
            create table board (
              id uuid not null primary key,
              name text not null
            );
            create table "column" (
              id uuid not null primary key,
              name text not null,
              board_id uuid not null references board(id)
            );
            create table item (
              id uuid not null primary key,
              name text not null,
              column_id uuid not null references "column"(id),
              board_id uuid not null references board(id)
            );
          `,
          seedScript: `
            import { createSeedClient } from '#seed'

            const seed = await createSeedClient()

            await seed.boards([{
              columns: [{
                items: [{}, {}]
              }]
            }])
          `,
        });

        const boards = await db.query<{ id: string }>("select * from board");
        const columns = await db.query('select * from "column"');
        const items = await db.query("select * from item");

        expect(boards).toHaveLength(1);
        expect(columns).toHaveLength(1);
        expect(items).toEqual([
          expect.objectContaining({ board_id: boards[0].id }),
          expect.objectContaining({ board_id: boards[0].id }),
        ]);
      });

      test("multiple path connections", async () => {
        const { db } = await setupProject({
          adapter,
          databaseSchema: `
                  create table board (
                    id uuid not null primary key,
                    name text not null
                  );
                  create table "column" (
                    id uuid not null primary key,
                    name text not null,
                    board_id uuid not null references board(id)
                  );
                  create table item (
                    id uuid not null primary key,
                    name text not null,
                    column_id uuid not null references "column"(id),
                    board_id uuid not null references board(id)
                  );
                `,
          seedScript: `
                  import { createSeedClient } from '#seed'

                  const seed = await createSeedClient()

                  await seed.boards((x) => x(2, {
                    columns: (x) => x(2, {
                      items: (x) => x(2)
                    })
                  }))
                `,
        });

        const boards = await db.query<{ id: string }>("select * from board");
        const columns = await db.query('select * from "column"');
        const items = await db.query("select * from item");

        expect(boards).toHaveLength(2);
        expect(columns).toHaveLength(4);
        expect(items).toEqual([
          expect.objectContaining({ board_id: boards[0].id }),
          expect.objectContaining({ board_id: boards[0].id }),
          expect.objectContaining({ board_id: boards[0].id }),
          expect.objectContaining({ board_id: boards[0].id }),
          expect.objectContaining({ board_id: boards[1].id }),
          expect.objectContaining({ board_id: boards[1].id }),
          expect.objectContaining({ board_id: boards[1].id }),
          expect.objectContaining({ board_id: boards[1].id }),
        ]);
      });

      test("connect option overrides path connection", async () => {
        const { db } = await setupProject({
          adapter,
          databaseSchema: `
                  create table board (
                    id uuid not null primary key,
                    name text not null
                  );
                  create table "column" (
                    id uuid not null primary key,
                    name text not null,
                    board_id uuid not null references board(id)
                  );
                  create table item (
                    id uuid not null primary key,
                    name text not null,
                    column_id uuid not null references "column"(id),
                    board_id uuid not null references board(id)
                  );
                `,
          seedScript: `
                  import { createSeedClient } from '#seed'

                  const seed = await createSeedClient()

                  const store = await seed.boards([{ name: 'connected board' }])

                  await seed.boards([{
                    columns: [{
                      items: [{}, {}]
                    }]
                  }], { connect: store })
                `,
        });

        const boards = await db.query<{ id: string; name: string }>(
          "select * from board",
        );
        const columns = await db.query('select * from "column"');
        const items = await db.query("select * from item");

        // eslint-disable-next-line @typescript-eslint/no-non-null-assertion
        const connectedBoard = boards.find(
          (b) => b.name === "connected board",
        )!;
        // eslint-disable-next-line @typescript-eslint/no-non-null-assertion
        const pathBoard = boards.find((b) => b.name !== "connected board")!;

        expect(boards).toHaveLength(2);
        expect(columns).toEqual([
          expect.objectContaining({
            board_id: pathBoard.id,
          }),
        ]);
        expect(items).toEqual([
          expect.objectContaining({ board_id: connectedBoard.id }),
          expect.objectContaining({ board_id: connectedBoard.id }),
        ]);
      });
    },
    {
      timeout: 45000,
=======
      const contracts = await db.query(`select * from "contracts "`);
      const yoLos = await db.query(`select * from "yo lo"`);
      expect(contracts).toEqual([
        expect.objectContaining({ "contract type": "VIP" }),
      ]);
      expect(yoLos.length).toEqual(1);
>>>>>>> 2f2b6355
    },
  );

  test("null field overrides", async () => {
    const { db } = await setupProject({
      adapter,
      databaseSchema: `
        CREATE TABLE "Tmp" (
          "value" text
        );
      `,
      seedScript: `
        import { createSeedClient } from '#seed'

        const seed = await createSeedClient({
          models: {
            tmps: {
              data: {
                value: null,
              }
            }
          }
        })

        await seed.tmps([{}])
      `,
    });

    expect(await db.query('select * from "Tmp"')).toEqual([{ value: null }]);
  });
}<|MERGE_RESOLUTION|>--- conflicted
+++ resolved
@@ -378,6 +378,160 @@
       ]);
     },
   );
+
+  test("basic path connection", async () => {
+    const { db } = await setupProject({
+      adapter,
+      databaseSchema: `
+        create table board (
+          id uuid not null primary key,
+          name text not null
+        );
+        create table "column" (
+          id uuid not null primary key,
+          name text not null,
+          board_id uuid not null references board(id)
+        );
+        create table item (
+          id uuid not null primary key,
+          name text not null,
+          column_id uuid not null references "column"(id),
+          board_id uuid not null references board(id)
+        );
+      `,
+      seedScript: `
+        import { createSeedClient } from '#seed'
+
+        const seed = await createSeedClient()
+
+        await seed.boards([{
+          columns: [{
+            items: [{}, {}]
+          }]
+        }])
+      `,
+    });
+
+    const boards = await db.query<{ id: string }>("select * from board");
+    const columns = await db.query('select * from "column"');
+    const items = await db.query("select * from item");
+
+    expect(boards).toHaveLength(1);
+    expect(columns).toHaveLength(1);
+    expect(items).toEqual([
+      expect.objectContaining({ board_id: boards[0].id }),
+      expect.objectContaining({ board_id: boards[0].id }),
+    ]);
+  });
+
+  test("multiple path connections", async () => {
+    const { db } = await setupProject({
+      adapter,
+      databaseSchema: `
+              create table board (
+                id uuid not null primary key,
+                name text not null
+              );
+              create table "column" (
+                id uuid not null primary key,
+                name text not null,
+                board_id uuid not null references board(id)
+              );
+              create table item (
+                id uuid not null primary key,
+                name text not null,
+                column_id uuid not null references "column"(id),
+                board_id uuid not null references board(id)
+              );
+            `,
+      seedScript: `
+              import { createSeedClient } from '#seed'
+
+              const seed = await createSeedClient()
+
+              await seed.boards((x) => x(2, {
+                columns: (x) => x(2, {
+                  items: (x) => x(2)
+                })
+              }))
+            `,
+    });
+
+    const boards = await db.query<{ id: string }>("select * from board");
+    const columns = await db.query('select * from "column"');
+    const items = await db.query("select * from item");
+
+    expect(boards).toHaveLength(2);
+    expect(columns).toHaveLength(4);
+    expect(items).toEqual([
+      expect.objectContaining({ board_id: boards[0].id }),
+      expect.objectContaining({ board_id: boards[0].id }),
+      expect.objectContaining({ board_id: boards[0].id }),
+      expect.objectContaining({ board_id: boards[0].id }),
+      expect.objectContaining({ board_id: boards[1].id }),
+      expect.objectContaining({ board_id: boards[1].id }),
+      expect.objectContaining({ board_id: boards[1].id }),
+      expect.objectContaining({ board_id: boards[1].id }),
+    ]);
+  });
+
+  test("connect option overrides path connection", async () => {
+    const { db } = await setupProject({
+      adapter,
+      databaseSchema: `
+              create table board (
+                id uuid not null primary key,
+                name text not null
+              );
+              create table "column" (
+                id uuid not null primary key,
+                name text not null,
+                board_id uuid not null references board(id)
+              );
+              create table item (
+                id uuid not null primary key,
+                name text not null,
+                column_id uuid not null references "column"(id),
+                board_id uuid not null references board(id)
+              );
+            `,
+      seedScript: `
+              import { createSeedClient } from '#seed'
+
+              const seed = await createSeedClient()
+
+              const store = await seed.boards([{ name: 'connected board' }])
+
+              await seed.boards([{
+                columns: [{
+                  items: [{}, {}]
+                }]
+              }], { connect: store })
+            `,
+    });
+
+    const boards = await db.query<{ id: string; name: string }>(
+      "select * from board",
+    );
+    const columns = await db.query('select * from "column"');
+    const items = await db.query("select * from item");
+
+    // eslint-disable-next-line @typescript-eslint/no-non-null-assertion
+    const connectedBoard = boards.find((b) => b.name === "connected board")!;
+    // eslint-disable-next-line @typescript-eslint/no-non-null-assertion
+    const pathBoard = boards.find((b) => b.name !== "connected board")!;
+
+    expect(boards).toHaveLength(2);
+    expect(columns).toEqual([
+      expect.objectContaining({
+        board_id: pathBoard.id,
+      }),
+    ]);
+    expect(items).toEqual([
+      expect.objectContaining({ board_id: connectedBoard.id }),
+      expect.objectContaining({ board_id: connectedBoard.id }),
+    ]);
+  });
 
   test("seeds are unique per seed.<modelName> call", async () => {
     const { db } = await setupProject({
@@ -463,173 +617,12 @@
         `,
       });
 
-<<<<<<< HEAD
-      test("basic path connection", async () => {
-        const { db } = await setupProject({
-          adapter,
-          databaseSchema: `
-            create table board (
-              id uuid not null primary key,
-              name text not null
-            );
-            create table "column" (
-              id uuid not null primary key,
-              name text not null,
-              board_id uuid not null references board(id)
-            );
-            create table item (
-              id uuid not null primary key,
-              name text not null,
-              column_id uuid not null references "column"(id),
-              board_id uuid not null references board(id)
-            );
-          `,
-          seedScript: `
-            import { createSeedClient } from '#seed'
-
-            const seed = await createSeedClient()
-
-            await seed.boards([{
-              columns: [{
-                items: [{}, {}]
-              }]
-            }])
-          `,
-        });
-
-        const boards = await db.query<{ id: string }>("select * from board");
-        const columns = await db.query('select * from "column"');
-        const items = await db.query("select * from item");
-
-        expect(boards).toHaveLength(1);
-        expect(columns).toHaveLength(1);
-        expect(items).toEqual([
-          expect.objectContaining({ board_id: boards[0].id }),
-          expect.objectContaining({ board_id: boards[0].id }),
-        ]);
-      });
-
-      test("multiple path connections", async () => {
-        const { db } = await setupProject({
-          adapter,
-          databaseSchema: `
-                  create table board (
-                    id uuid not null primary key,
-                    name text not null
-                  );
-                  create table "column" (
-                    id uuid not null primary key,
-                    name text not null,
-                    board_id uuid not null references board(id)
-                  );
-                  create table item (
-                    id uuid not null primary key,
-                    name text not null,
-                    column_id uuid not null references "column"(id),
-                    board_id uuid not null references board(id)
-                  );
-                `,
-          seedScript: `
-                  import { createSeedClient } from '#seed'
-
-                  const seed = await createSeedClient()
-
-                  await seed.boards((x) => x(2, {
-                    columns: (x) => x(2, {
-                      items: (x) => x(2)
-                    })
-                  }))
-                `,
-        });
-
-        const boards = await db.query<{ id: string }>("select * from board");
-        const columns = await db.query('select * from "column"');
-        const items = await db.query("select * from item");
-
-        expect(boards).toHaveLength(2);
-        expect(columns).toHaveLength(4);
-        expect(items).toEqual([
-          expect.objectContaining({ board_id: boards[0].id }),
-          expect.objectContaining({ board_id: boards[0].id }),
-          expect.objectContaining({ board_id: boards[0].id }),
-          expect.objectContaining({ board_id: boards[0].id }),
-          expect.objectContaining({ board_id: boards[1].id }),
-          expect.objectContaining({ board_id: boards[1].id }),
-          expect.objectContaining({ board_id: boards[1].id }),
-          expect.objectContaining({ board_id: boards[1].id }),
-        ]);
-      });
-
-      test("connect option overrides path connection", async () => {
-        const { db } = await setupProject({
-          adapter,
-          databaseSchema: `
-                  create table board (
-                    id uuid not null primary key,
-                    name text not null
-                  );
-                  create table "column" (
-                    id uuid not null primary key,
-                    name text not null,
-                    board_id uuid not null references board(id)
-                  );
-                  create table item (
-                    id uuid not null primary key,
-                    name text not null,
-                    column_id uuid not null references "column"(id),
-                    board_id uuid not null references board(id)
-                  );
-                `,
-          seedScript: `
-                  import { createSeedClient } from '#seed'
-
-                  const seed = await createSeedClient()
-
-                  const store = await seed.boards([{ name: 'connected board' }])
-
-                  await seed.boards([{
-                    columns: [{
-                      items: [{}, {}]
-                    }]
-                  }], { connect: store })
-                `,
-        });
-
-        const boards = await db.query<{ id: string; name: string }>(
-          "select * from board",
-        );
-        const columns = await db.query('select * from "column"');
-        const items = await db.query("select * from item");
-
-        // eslint-disable-next-line @typescript-eslint/no-non-null-assertion
-        const connectedBoard = boards.find(
-          (b) => b.name === "connected board",
-        )!;
-        // eslint-disable-next-line @typescript-eslint/no-non-null-assertion
-        const pathBoard = boards.find((b) => b.name !== "connected board")!;
-
-        expect(boards).toHaveLength(2);
-        expect(columns).toEqual([
-          expect.objectContaining({
-            board_id: pathBoard.id,
-          }),
-        ]);
-        expect(items).toEqual([
-          expect.objectContaining({ board_id: connectedBoard.id }),
-          expect.objectContaining({ board_id: connectedBoard.id }),
-        ]);
-      });
-    },
-    {
-      timeout: 45000,
-=======
       const contracts = await db.query(`select * from "contracts "`);
       const yoLos = await db.query(`select * from "yo lo"`);
       expect(contracts).toEqual([
         expect.objectContaining({ "contract type": "VIP" }),
       ]);
       expect(yoLos.length).toEqual(1);
->>>>>>> 2f2b6355
     },
   );
 
