--- conflicted
+++ resolved
@@ -3,37 +3,6 @@
 import { setupProject } from "#test/setupProject.js";
 import { type DialectRecordWithDefault } from "#test/types.js";
 
-<<<<<<< HEAD
-describe.concurrent.each(adapterEntries)(
-  `e2e: keys: %s`,
-  {
-    concurrent: true,
-  },
-  (dialect, adapter) => {
-    test("work as expected with composites primary keys", async () => {
-      const schema: DialectRecordWithDefault = {
-        default: `
-            CREATE TABLE "Team" (
-              "id" SERIAL PRIMARY KEY
-            );
-            CREATE TABLE "Player" (
-              "id" BIGSERIAL PRIMARY KEY,
-              "teamId" integer NOT NULL REFERENCES "Team"("id"),
-              "name" text NOT NULL
-            );
-            CREATE TABLE "Game" (
-              "id" INTEGER GENERATED ALWAYS AS IDENTITY PRIMARY KEY
-            );
-            -- Create a Match table with a composite primary key based on two foreign keys
-            CREATE TABLE "Match" (
-              "teamId" integer REFERENCES "Team"("id"),
-              "gameId" integer REFERENCES "Game"("id"),
-              "score" integer NOT NULL,
-              PRIMARY KEY ("teamId", "gameId")
-            );
-          `,
-        sqlite: `
-=======
 for (const [dialect, adapter] of adapterEntries) {
   const computeName = (name: string) => `e2e > keys > ${dialect} > ${name}`;
   const test = (name: string, fn: TestFunction) => {
@@ -158,7 +127,6 @@
           );
         `,
       sqlite: `
->>>>>>> 08197faf
           CREATE TABLE "Team" (
             "id" INTEGER PRIMARY KEY AUTOINCREMENT
           );
