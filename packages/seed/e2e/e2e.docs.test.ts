import { test as _test, type TestFunction, expect } from "vitest";
import { adapterEntries } from "#test/adapters.js";
import { setupProject } from "#test/setupProject.js";
import { type DialectRecordWithDefault } from "#test/types.js";

<<<<<<< HEAD
// Used to have the tests code we use in documentation always in check
// with the latest behaviour. Avoiding to break the documentation by introducing a different behaviour.
describe.each(adapterEntries)(
  `e2e docs: %s`,
  {
    concurrent: true,
    timeout: 70000,
  },
  (dialect, adapter) => {
    test("classical relationships examples", async () => {
      // Ensure behaviour is consistent with the documentation
      // https://github.com/snaplet/examples/pull/8
      const schema: DialectRecordWithDefault = {
        default: `
            CREATE TABLE "User" (
                "id" SERIAL PRIMARY KEY,
                "name" TEXT NOT NULL
            );
            
            CREATE TABLE "Post" (
                "id" SERIAL PRIMARY KEY,
                "title" TEXT NOT NULL,
                "content" TEXT NOT NULL,
                "userId" INTEGER NOT NULL,
                CONSTRAINT "Post_userId_fkey" FOREIGN KEY ("userId") REFERENCES "User"("id") ON DELETE RESTRICT ON UPDATE CASCADE
            );
            
            CREATE TABLE "Tag" (
                "id" SERIAL PRIMARY KEY,
                "name" TEXT NOT NULL
            );
            
            CREATE TABLE "PostTags" (
                "postId" INTEGER NOT NULL,
                "tagId" INTEGER NOT NULL,
            
                PRIMARY KEY ("postId", "tagId"),
                CONSTRAINT "PostTags_postId_fkey" FOREIGN KEY ("postId") REFERENCES "Post"("id") ON DELETE RESTRICT ON UPDATE CASCADE,
                CONSTRAINT "PostTags_tagId_fkey" FOREIGN KEY ("tagId") REFERENCES "Tag"("id") ON DELETE RESTRICT ON UPDATE CASCADE
            );`,
        sqlite: `
            CREATE TABLE "User" (
                "id" INTEGER NOT NULL PRIMARY KEY AUTOINCREMENT,
                "name" TEXT NOT NULL
            );
            
            CREATE TABLE "Post" (
                "id" INTEGER NOT NULL PRIMARY KEY AUTOINCREMENT,
                "title" TEXT NOT NULL,
                "content" TEXT NOT NULL,
                "userId" INTEGER NOT NULL,
                CONSTRAINT "Post_userId_fkey" FOREIGN KEY ("userId") REFERENCES "User" ("id") ON DELETE RESTRICT ON UPDATE CASCADE
            );
            
            CREATE TABLE "Tag" (
                "id" INTEGER NOT NULL PRIMARY KEY AUTOINCREMENT,
                "name" TEXT NOT NULL
            );
            
            CREATE TABLE "PostTags" (
                "postId" INTEGER NOT NULL,
                "tagId" INTEGER NOT NULL,
            
                PRIMARY KEY ("postId", "tagId"),
                CONSTRAINT "PostTags_postId_fkey" FOREIGN KEY ("postId") REFERENCES "Post" ("id") ON DELETE RESTRICT ON UPDATE CASCADE,
                CONSTRAINT "PostTags_tagId_fkey" FOREIGN KEY ("tagId") REFERENCES "Tag" ("id") ON DELETE RESTRICT ON UPDATE CASCADE
            );`,
      };

      const one_to_many_script = `
        import { createSeedClient } from '#seed'
        const seed = await createSeedClient()
        // Clear all tables
        await seed.$resetDatabase();

        // Create 5 users, each potentially having up to 5 posts
        // Posts at this stage do not have associated tags
        await seed.User((x) => x(5, {
            Post: (x) => x({min: 0, max: 5})
        }))`;
      const many_to_many_script = `
        import { createSeedClient } from '#seed'
        const seed = await createSeedClient()
        // Clear all tables
        await seed.$resetDatabase();
        
        // Create 5 users
        await seed.User(
            (x) => x(5, {
            // Each can have up to 5 posts
            Post: (x) => x({min: 0, max: 5},
                () => ({
                    // Each post can be associated with up to 3 tags
                    PostTags: (x) => x({min: 0, max: 3})
                })
            )}))`;
      const many_to_many_pool_script = `
        import { createSeedClient } from '#seed'
        const seed = await createSeedClient()
        // Clear all tables
        await seed.$resetDatabase();
        
        // Initially, create a pool of 5 tags for post association
        const { Tag } = await seed.Tag((x) => x(5))
        
        // Create 5 users
        await seed.User(
            (x) => x(5, {
            // Each can have up to 5 posts
            Post: (x) => x({min: 0, max: 5},
                () => ({
                    // Each post can be associated with up to 3 tags
                    PostTags: (x) => x({min: 0, max: 3})
                })
            )}),
            {
            // Link the posts to the pre-created tags
            connect: { Tag }
        })`;
      const { db, runSeedScript } = await setupProject({
        adapter,
        databaseSchema: schema[dialect] ?? schema.default,
        seedConfig: (connectionString) =>
          adapter.generateSeedConfig(connectionString, {
            alias: "{ inflection: false }",
          }),
      });

      await runSeedScript(one_to_many_script);
      const users = await db.query('select * from "User"');
      const posts = await db.query('select * from "Post"');
      const postTags = await db.query('select * from "PostTags"');
      const tags = await db.query('select * from "Tag"');
      expect(users.length).toEqual(5);
      expect(posts.length).toEqual(17);
      expect(postTags.length).toEqual(0);
      expect(tags.length).toEqual(0);
      await runSeedScript(many_to_many_script);
      const users2 = await db.query('select * from "User"');
      const posts2 = await db.query('select * from "Post"');
      const postTags2 = await db.query('select * from "PostTags"');
      const tags2 = await db.query('select * from "Tag"');
      expect(users2.length).toEqual(5);
      expect(posts2.length).toEqual(17);
      expect(postTags2.length).toEqual(30);
      expect(tags2.length).toEqual(30);
      await runSeedScript(many_to_many_pool_script);
      const users3 = await db.query('select * from "User"');
      const posts3 = await db.query('select * from "Post"');
      const postTags3 = await db.query('select * from "PostTags"');
      const tags3 = await db.query('select * from "Tag"');
      expect(users3.length).toEqual(5);
      expect(posts3.length).toEqual(17);
      expect(postTags3.length).toEqual(30);
      expect(tags3.length).toEqual(5);
=======
/**
 * Used to have the tests code we use in documentation always in check with the latest behaviour.
 * Avoiding to break the documentation by introducing a different behaviour.
 */

for (const [dialect, adapter] of adapterEntries) {
  const computeName = (name: string) => `e2e > docs > ${dialect} > ${name}`;
  const test = (name: string, fn: TestFunction) => {
    // eslint-disable-next-line vitest/expect-expect, vitest/valid-title
    _test.concurrent(computeName(name), fn);
  };

  const classicalRelationshipsSchema: DialectRecordWithDefault = {
    default: `
        CREATE TABLE "User" (
            "id" SERIAL PRIMARY KEY,
            "name" TEXT NOT NULL
        );

        CREATE TABLE "Post" (
            "id" SERIAL PRIMARY KEY,
            "title" TEXT NOT NULL,
            "content" TEXT NOT NULL,
            "userId" INTEGER NOT NULL,
            CONSTRAINT "Post_userId_fkey" FOREIGN KEY ("userId") REFERENCES "User"("id") ON DELETE RESTRICT ON UPDATE CASCADE
        );

        CREATE TABLE "Tag" (
            "id" SERIAL PRIMARY KEY,
            "name" TEXT NOT NULL
        );

        CREATE TABLE "PostTags" (
            "postId" INTEGER NOT NULL,
            "tagId" INTEGER NOT NULL,

            PRIMARY KEY ("postId", "tagId"),
            CONSTRAINT "PostTags_postId_fkey" FOREIGN KEY ("postId") REFERENCES "Post"("id") ON DELETE RESTRICT ON UPDATE CASCADE,
            CONSTRAINT "PostTags_tagId_fkey" FOREIGN KEY ("tagId") REFERENCES "Tag"("id") ON DELETE RESTRICT ON UPDATE CASCADE
        );`,
    sqlite: `
        CREATE TABLE "User" (
            "id" INTEGER NOT NULL PRIMARY KEY AUTOINCREMENT,
            "name" TEXT NOT NULL
        );

        CREATE TABLE "Post" (
            "id" INTEGER NOT NULL PRIMARY KEY AUTOINCREMENT,
            "title" TEXT NOT NULL,
            "content" TEXT NOT NULL,
            "userId" INTEGER NOT NULL,
            CONSTRAINT "Post_userId_fkey" FOREIGN KEY ("userId") REFERENCES "User" ("id") ON DELETE RESTRICT ON UPDATE CASCADE
        );

        CREATE TABLE "Tag" (
            "id" INTEGER NOT NULL PRIMARY KEY AUTOINCREMENT,
            "name" TEXT NOT NULL
        );

        CREATE TABLE "PostTags" (
            "postId" INTEGER NOT NULL,
            "tagId" INTEGER NOT NULL,

            PRIMARY KEY ("postId", "tagId"),
            CONSTRAINT "PostTags_postId_fkey" FOREIGN KEY ("postId") REFERENCES "Post" ("id") ON DELETE RESTRICT ON UPDATE CASCADE,
            CONSTRAINT "PostTags_tagId_fkey" FOREIGN KEY ("tagId") REFERENCES "Tag" ("id") ON DELETE RESTRICT ON UPDATE CASCADE
        );`,
  };

  test("classical relationships examples > one to many", async () => {
    const script = `
      import { createSeedClient } from '#seed'
      const seed = await createSeedClient()
      // Clear all tables
      await seed.$resetDatabase();

      // Create 5 users, each potentially having up to 5 posts
      // Posts at this stage do not have associated tags
      await seed.User((x) => x(5, {
          Post: (x) => x({min: 0, max: 5})
      }))
    `;

    const { db, runSeedScript } = await setupProject({
      adapter,
      databaseSchema:
        classicalRelationshipsSchema[dialect] ??
        classicalRelationshipsSchema.default,
      seedConfig: (connectionString) =>
        adapter.generateSeedConfig(connectionString, {
          alias: "{ inflection: false }",
        }),
    });

    await runSeedScript(script);

    const users = await db.query('select * from "User"');
    const posts = await db.query('select * from "Post"');
    const postTags = await db.query('select * from "PostTags"');
    const tags = await db.query('select * from "Tag"');
    expect(users.length).toEqual(5);
    expect(posts.length).toEqual(17);
    expect(postTags.length).toEqual(0);
    expect(tags.length).toEqual(0);
  });

  test("classical relationships examples > many to many", async () => {
    const script = `
      import { createSeedClient } from '#seed'
      const seed = await createSeedClient()
      // Clear all tables
      await seed.$resetDatabase();

      // Create 5 users
      await seed.User(
          (x) => x(5, {
          // Each can have up to 5 posts
          Post: (x) => x({min: 0, max: 5},
              () => ({
                  // Each post can be associated with up to 3 tags
                  PostTags: (x) => x({min: 0, max: 3})
              })
          )}
        )
      )
    `;

    const { db, runSeedScript } = await setupProject({
      adapter,
      databaseSchema:
        classicalRelationshipsSchema[dialect] ??
        classicalRelationshipsSchema.default,
      seedConfig: (connectionString) =>
        adapter.generateSeedConfig(connectionString, {
          alias: "{ inflection: false }",
        }),
    });

    await runSeedScript(script);

    const users = await db.query('select * from "User"');
    const posts = await db.query('select * from "Post"');
    const postTags = await db.query('select * from "PostTags"');
    const tags = await db.query('select * from "Tag"');
    expect(users.length).toEqual(5);
    expect(posts.length).toEqual(17);
    expect(postTags.length).toEqual(30);
    expect(tags.length).toEqual(30);
  });

  test("classical relationships examples > many to many with pool", async () => {
    const script = `
      import { createSeedClient } from '#seed'
      const seed = await createSeedClient()
      // Clear all tables
      await seed.$resetDatabase();

      // Initially, create a pool of 5 tags for post association
      const { Tag } = await seed.Tag((x) => x(5))

      // Create 5 users
      await seed.User(
        (x) => x(5, {
        // Each can have up to 5 posts
        Post: (x) => x({min: 0, max: 5},
          () => ({
            // Each post can be associated with up to 3 tags
            PostTags: (x) => x({min: 0, max: 3})
          })
        )}),
        {
          // Link the posts to the pre-created tags
          connect: { Tag }
        }
      )
    `;

    const { db, runSeedScript } = await setupProject({
      adapter,
      databaseSchema:
        classicalRelationshipsSchema[dialect] ??
        classicalRelationshipsSchema.default,
      seedConfig: (connectionString) =>
        adapter.generateSeedConfig(connectionString, {
          alias: "{ inflection: false }",
        }),
>>>>>>> 7be65c36
    });

    await runSeedScript(script);

    const users = await db.query('select * from "User"');
    const posts = await db.query('select * from "Post"');
    const postTags = await db.query('select * from "PostTags"');
    const tags = await db.query('select * from "Tag"');
    expect(users.length).toEqual(5);
    expect(posts.length).toEqual(17);
    expect(postTags.length).toEqual(30);
    expect(tags.length).toEqual(5);
  });
}<|MERGE_RESOLUTION|>--- conflicted
+++ resolved
@@ -3,163 +3,6 @@
 import { setupProject } from "#test/setupProject.js";
 import { type DialectRecordWithDefault } from "#test/types.js";
 
-<<<<<<< HEAD
-// Used to have the tests code we use in documentation always in check
-// with the latest behaviour. Avoiding to break the documentation by introducing a different behaviour.
-describe.each(adapterEntries)(
-  `e2e docs: %s`,
-  {
-    concurrent: true,
-    timeout: 70000,
-  },
-  (dialect, adapter) => {
-    test("classical relationships examples", async () => {
-      // Ensure behaviour is consistent with the documentation
-      // https://github.com/snaplet/examples/pull/8
-      const schema: DialectRecordWithDefault = {
-        default: `
-            CREATE TABLE "User" (
-                "id" SERIAL PRIMARY KEY,
-                "name" TEXT NOT NULL
-            );
-            
-            CREATE TABLE "Post" (
-                "id" SERIAL PRIMARY KEY,
-                "title" TEXT NOT NULL,
-                "content" TEXT NOT NULL,
-                "userId" INTEGER NOT NULL,
-                CONSTRAINT "Post_userId_fkey" FOREIGN KEY ("userId") REFERENCES "User"("id") ON DELETE RESTRICT ON UPDATE CASCADE
-            );
-            
-            CREATE TABLE "Tag" (
-                "id" SERIAL PRIMARY KEY,
-                "name" TEXT NOT NULL
-            );
-            
-            CREATE TABLE "PostTags" (
-                "postId" INTEGER NOT NULL,
-                "tagId" INTEGER NOT NULL,
-            
-                PRIMARY KEY ("postId", "tagId"),
-                CONSTRAINT "PostTags_postId_fkey" FOREIGN KEY ("postId") REFERENCES "Post"("id") ON DELETE RESTRICT ON UPDATE CASCADE,
-                CONSTRAINT "PostTags_tagId_fkey" FOREIGN KEY ("tagId") REFERENCES "Tag"("id") ON DELETE RESTRICT ON UPDATE CASCADE
-            );`,
-        sqlite: `
-            CREATE TABLE "User" (
-                "id" INTEGER NOT NULL PRIMARY KEY AUTOINCREMENT,
-                "name" TEXT NOT NULL
-            );
-            
-            CREATE TABLE "Post" (
-                "id" INTEGER NOT NULL PRIMARY KEY AUTOINCREMENT,
-                "title" TEXT NOT NULL,
-                "content" TEXT NOT NULL,
-                "userId" INTEGER NOT NULL,
-                CONSTRAINT "Post_userId_fkey" FOREIGN KEY ("userId") REFERENCES "User" ("id") ON DELETE RESTRICT ON UPDATE CASCADE
-            );
-            
-            CREATE TABLE "Tag" (
-                "id" INTEGER NOT NULL PRIMARY KEY AUTOINCREMENT,
-                "name" TEXT NOT NULL
-            );
-            
-            CREATE TABLE "PostTags" (
-                "postId" INTEGER NOT NULL,
-                "tagId" INTEGER NOT NULL,
-            
-                PRIMARY KEY ("postId", "tagId"),
-                CONSTRAINT "PostTags_postId_fkey" FOREIGN KEY ("postId") REFERENCES "Post" ("id") ON DELETE RESTRICT ON UPDATE CASCADE,
-                CONSTRAINT "PostTags_tagId_fkey" FOREIGN KEY ("tagId") REFERENCES "Tag" ("id") ON DELETE RESTRICT ON UPDATE CASCADE
-            );`,
-      };
-
-      const one_to_many_script = `
-        import { createSeedClient } from '#seed'
-        const seed = await createSeedClient()
-        // Clear all tables
-        await seed.$resetDatabase();
-
-        // Create 5 users, each potentially having up to 5 posts
-        // Posts at this stage do not have associated tags
-        await seed.User((x) => x(5, {
-            Post: (x) => x({min: 0, max: 5})
-        }))`;
-      const many_to_many_script = `
-        import { createSeedClient } from '#seed'
-        const seed = await createSeedClient()
-        // Clear all tables
-        await seed.$resetDatabase();
-        
-        // Create 5 users
-        await seed.User(
-            (x) => x(5, {
-            // Each can have up to 5 posts
-            Post: (x) => x({min: 0, max: 5},
-                () => ({
-                    // Each post can be associated with up to 3 tags
-                    PostTags: (x) => x({min: 0, max: 3})
-                })
-            )}))`;
-      const many_to_many_pool_script = `
-        import { createSeedClient } from '#seed'
-        const seed = await createSeedClient()
-        // Clear all tables
-        await seed.$resetDatabase();
-        
-        // Initially, create a pool of 5 tags for post association
-        const { Tag } = await seed.Tag((x) => x(5))
-        
-        // Create 5 users
-        await seed.User(
-            (x) => x(5, {
-            // Each can have up to 5 posts
-            Post: (x) => x({min: 0, max: 5},
-                () => ({
-                    // Each post can be associated with up to 3 tags
-                    PostTags: (x) => x({min: 0, max: 3})
-                })
-            )}),
-            {
-            // Link the posts to the pre-created tags
-            connect: { Tag }
-        })`;
-      const { db, runSeedScript } = await setupProject({
-        adapter,
-        databaseSchema: schema[dialect] ?? schema.default,
-        seedConfig: (connectionString) =>
-          adapter.generateSeedConfig(connectionString, {
-            alias: "{ inflection: false }",
-          }),
-      });
-
-      await runSeedScript(one_to_many_script);
-      const users = await db.query('select * from "User"');
-      const posts = await db.query('select * from "Post"');
-      const postTags = await db.query('select * from "PostTags"');
-      const tags = await db.query('select * from "Tag"');
-      expect(users.length).toEqual(5);
-      expect(posts.length).toEqual(17);
-      expect(postTags.length).toEqual(0);
-      expect(tags.length).toEqual(0);
-      await runSeedScript(many_to_many_script);
-      const users2 = await db.query('select * from "User"');
-      const posts2 = await db.query('select * from "Post"');
-      const postTags2 = await db.query('select * from "PostTags"');
-      const tags2 = await db.query('select * from "Tag"');
-      expect(users2.length).toEqual(5);
-      expect(posts2.length).toEqual(17);
-      expect(postTags2.length).toEqual(30);
-      expect(tags2.length).toEqual(30);
-      await runSeedScript(many_to_many_pool_script);
-      const users3 = await db.query('select * from "User"');
-      const posts3 = await db.query('select * from "Post"');
-      const postTags3 = await db.query('select * from "PostTags"');
-      const tags3 = await db.query('select * from "Tag"');
-      expect(users3.length).toEqual(5);
-      expect(posts3.length).toEqual(17);
-      expect(postTags3.length).toEqual(30);
-      expect(tags3.length).toEqual(5);
-=======
 /**
  * Used to have the tests code we use in documentation always in check with the latest behaviour.
  * Avoiding to break the documentation by introducing a different behaviour.
@@ -346,7 +189,6 @@
         adapter.generateSeedConfig(connectionString, {
           alias: "{ inflection: false }",
         }),
->>>>>>> 7be65c36
     });
 
     await runSeedScript(script);
