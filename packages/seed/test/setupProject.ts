import { mkdirp, pathExists, symlink, writeFile } from "fs-extra";
import path from "node:path";
import tmp from "tmp-promise";
import { type DatabaseClient } from "#core/databaseClient.js";
import { type Adapter } from "./adapters.js";
import { ROOT_DIR, TMP_DIR } from "./constants.js";
import { runCLI } from "./runCli.js";
import { runSeedScript as baseRunSeedScript } from "./runSeedScript.js";

async function seedSetup(props: {
  adapter: Adapter;
  connectionString: string;
  cwd?: string;
  env?: Record<string, string>;
  seedConfig?: ((connectionString: string) => string) | null | string;
  seedScript?: string;
}) {
  await mkdirp(TMP_DIR);

  const cwd = (props.cwd ??= (
    await tmp.dir({
      tmpdir: TMP_DIR,
    })
  ).path);

  const tsConfigPath = path.join(cwd, "tsconfig.json");
  const pkgPath = path.join(cwd, "package.json");
  const snapletSeedDestPath = path.join(
    cwd,
    "node_modules",
    "@snaplet",
    "seed",
  );

  await mkdirp(path.dirname(snapletSeedDestPath));

  if (!(await pathExists(snapletSeedDestPath))) {
    await symlink(ROOT_DIR, snapletSeedDestPath);
  }

  await writeFile(
    tsConfigPath,
    JSON.stringify(
      {
        extends: "@snaplet/tsconfig",
        compilerOptions: {
          noEmit: true,
          emitDeclarationOnly: false,
          allowImportingTsExtensions: true,
        },
        include: ["*.mts"],
      },
<<<<<<< HEAD
      include: ["*.ts", "*.mts", clientWrapperRelativePath],
    }),
=======
      null,
      2,
    ),
>>>>>>> dec35ce1
  );

  await writeFile(
    pkgPath,
    JSON.stringify(
      {
        name: path.basename(cwd),
        type: "module",
        imports: {
          "#seed": "./__seed/index.js",
        },
      },
      null,
      2,
    ),
  );

  if (props.seedConfig !== null) {
    let seedConfig: string;
    if (props.seedConfig !== undefined) {
      if (typeof props.seedConfig === "function") {
        seedConfig = props.seedConfig(props.connectionString);
      } else {
        seedConfig = props.seedConfig;
      }
    } else {
      seedConfig = props.adapter.generateSeedConfig(props.connectionString);
    }
    await writeFile(path.join(cwd, "seed.config.ts"), seedConfig);
  }

  await runCLI(["introspect"], {
    cwd,
    env: props.env,
  });

  await runCLI(["generate", "--output", "./__seed"], {
    cwd,
    env: props.env,
  });

  const runSeedScript = async (
    script: string,
    options?: { env?: Record<string, string> },
  ) => {
    const runScriptResult = await baseRunSeedScript({
      script,
      adapter: props.adapter,
      cwd,
      connectionString: props.connectionString,
      env: options?.env,
    });

    return runScriptResult;
  };

  let stdout = "";

  if (props.seedScript) {
    const runScriptResult = await runSeedScript(props.seedScript);
    stdout = runScriptResult.stdout;
  }
  return {
    cwd,
    stdout,
    runSeedScript,
    connectionString: props.connectionString,
  };
}

export async function setupProject(props: {
  adapter: Adapter;
  connectionString?: string;
  cwd?: string;
  databaseSchema?: string;
  env?: Record<string, string>;
  seedConfig?: ((connectionString: string) => string) | null | string;
  seedScript?: string;
}) {
  const { adapter } = props;
  if (props.connectionString) {
    const result = await seedSetup({
      ...props,
      connectionString: props.connectionString,
    });
    return {
      ...result,
      // If we provide the connection string of an existing database we don't create a new one and therefore we won't have a db client
      // eslint-disable-next-line @typescript-eslint/no-explicit-any
      db: undefined as any as DatabaseClient<any>,
    };
  } else {
    const { client, connectionString } = await adapter.createTestDb(
      props.databaseSchema ?? "",
    );

    const result = await seedSetup({
      ...props,
      connectionString,
    });
    return {
      db: client,
      ...result,
    };
  }
}<|MERGE_RESOLUTION|>--- conflicted
+++ resolved
@@ -50,14 +50,9 @@
         },
         include: ["*.mts"],
       },
-<<<<<<< HEAD
-      include: ["*.ts", "*.mts", clientWrapperRelativePath],
-    }),
-=======
       null,
       2,
     ),
->>>>>>> dec35ce1
   );
 
   await writeFile(
