--- conflicted
+++ resolved
@@ -5,11 +5,8 @@
 import { Connection } from "mysql2/promise";
 import { Sql } from "postgres";
 import { SeedBetterSqlite3 } from "#adapters/better-sqlite3/better-sqlite3.js";
-<<<<<<< HEAD
+import { AdapterId } from "#adapters/index.js";
 import { SeedMysql2 } from "#adapters/mysql2/mysql2.js";
-=======
-import { AdapterId } from "#adapters/index.js";
->>>>>>> 8745b22e
 import { SeedPostgres } from "#adapters/postgres/postgres.js";
 import { DatabaseClient } from "#core/databaseClient.js";
 import { Dialect } from "#core/dialect/types.js";
@@ -84,6 +81,7 @@
     },
   },
   mysql: {
+    id: "mysql2",
     dialect: mysqlDialect,
     createTestDb: mysqlCreateTestDb,
     createClient: (client: Connection) => new SeedMysql2(client),
