import { readFileSync } from "node:fs";
import { dirname, join } from "node:path";
import { fileURLToPath } from "node:url";
import { defineProject } from "vitest/config";

const root = dirname(fileURLToPath(import.meta.url));

const pkg = JSON.parse(readFileSync(join(root, "package.json"), "utf-8")) as {
  name: string;
};

export default defineProject({
  test: {
    name: pkg.name,
    root,
<<<<<<< HEAD
    testTimeout: 60_000,
=======
    testTimeout: 120_000,
    maxConcurrency: 7,
  },
  esbuild: {
    target: "es2022",
>>>>>>> 08197faf
  },
});<|MERGE_RESOLUTION|>--- conflicted
+++ resolved
@@ -13,14 +13,10 @@
   test: {
     name: pkg.name,
     root,
-<<<<<<< HEAD
-    testTimeout: 60_000,
-=======
     testTimeout: 120_000,
     maxConcurrency: 7,
   },
   esbuild: {
     target: "es2022",
->>>>>>> 08197faf
   },
 });