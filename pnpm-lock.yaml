--- conflicted
+++ resolved
@@ -99,21 +99,15 @@
       c12:
         specifier: 1.8.0
         version: 1.8.0
-<<<<<<< HEAD
+      ci-info:
+        specifier: 4.0.0
+        version: 4.0.0
       dedent:
         specifier: 1.5.1
         version: 1.5.1
-=======
-      ci-info:
-        specifier: 4.0.0
-        version: 4.0.0
       deepmerge:
         specifier: 4.3.1
         version: 4.3.1
-      drizzle-orm:
-        specifier: ^0.29.3
-        version: 0.29.3(@types/better-sqlite3@7.6.9)(@types/pg@8.11.0)(better-sqlite3@9.4.3)(postgres@3.4.3)
->>>>>>> 2fe9cd3d
       exit-hook:
         specifier: 4.0.0
         version: 4.0.0
@@ -138,15 +132,12 @@
       portfinder:
         specifier: 1.0.32
         version: 1.0.32
-<<<<<<< HEAD
-=======
       posthog-node:
         specifier: 4.0.0
         version: 4.0.0(debug@4.3.4)
       prompts:
         specifier: 2.4.2
         version: 2.4.2
->>>>>>> 2fe9cd3d
       quicktype-core:
         specifier: ^23.0.104
         version: 23.0.104
@@ -3610,7 +3601,6 @@
   /kleur@3.0.3:
     resolution: {integrity: sha512-eTIzlVOSUR+JxdDFepEYcBMtZ9Qqdef+rnzWdRZuMbOywu5tO2w2N7rqjoANZ5k9vywhL6Br1VRjUIgTQx4E8w==}
     engines: {node: '>=6'}
-    dev: true
 
   /kleur@4.1.5:
     resolution: {integrity: sha512-o+NO+8WrRiQEE4/7nwRJhN1HWpVmJm511pBHUxPLtp0BUISzlBplORYSmTclCnJvQq2tKu/sgl3xVpkc7ZWuQQ==}
@@ -4613,8 +4603,6 @@
       retry: 0.12.0
     dev: true
 
-<<<<<<< HEAD
-=======
   /prompts@2.4.2:
     resolution: {integrity: sha512-NxNv/kLguCA7p3jE8oL2aEBsrJWgAakBpgmgK6lpPWV+WuOmY6r2/zbAVnP+T8bQlA0nzHXSJSJW0Hq7ylaD2Q==}
     engines: {node: '>= 6'}
@@ -4627,7 +4615,6 @@
     resolution: {integrity: sha512-D+zkORCbA9f1tdWRK0RaCR3GPv50cMxcrz4X8k5LTSUD1Dkw47mKJEZQNunItRTkWwgtaUSo1RVFRIG9ZXiFYg==}
     dev: false
 
->>>>>>> 2fe9cd3d
   /pump@3.0.0:
     resolution: {integrity: sha512-LwZy+p3SFs1Pytd/jYct4wpv49HiYCqd9Rlc5ZVdk0V+8Yzv6jR5Blk3TRmPL1ft69TxP0IMZGJ+WPFU2BFhww==}
     dependencies:
@@ -4928,6 +4915,10 @@
       mrmime: 2.0.0
       totalist: 3.0.1
     dev: true
+
+  /sisteransi@1.0.5:
+    resolution: {integrity: sha512-bLGGlR1QxBcynn2d5YmDX4MGjlZvy2MRBDRNHLJ8VI6l6+9FUiyTFNJ0IveOSP0bcXgVDPRcfGqA0pjaqUpfVg==}
+    dev: false
 
   /skott-webapp@2.1.1:
     resolution: {integrity: sha512-w5lNKEa/Az+S3d3KEX/4Xm2whJIZEoAQeRcfQggQTOlzBIXSBBm8H1NxdqfX9DWUIS4+WUse/1A/2wd9ynIBJA==}
